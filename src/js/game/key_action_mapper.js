/* typehints:start */
import { GameRoot } from "./root";
import { InputReceiver } from "../core/input_receiver";
import { Application } from "../application";
/* typehints:end */

import { Signal, STOP_PROPAGATION } from "../core/signal";
import { IS_MOBILE } from "../core/config";
import { T } from "../translations";
import { JSON_stringify } from "../core/builtins";

function key(str) {
    return str.toUpperCase().charCodeAt(0);
}

export const KEYMAPPINGS = {
    general: {
        confirm: { keyCode: 13 }, // enter
        back: { keyCode: 27, builtin: true }, // escape
    },

    ingame: {
        mapMoveUp: { keyCode: key("W") },
        mapMoveRight: { keyCode: key("D") },
        mapMoveDown: { keyCode: key("S") },
        mapMoveLeft: { keyCode: key("A") },

        centerMap: { keyCode: 32 },

        menuOpenShop: { keyCode: key("F") },
        menuOpenStats: { keyCode: key("G") },

        toggleHud: { keyCode: 113 }, // F2
        toggleFPSInfo: { keyCode: 115 }, // F1

        mapZoomIn: { keyCode: 187, repeated: true }, // "+"
        mapZoomOut: { keyCode: 189, repeated: true }, // "-"
    },

    buildings: {
        belt: { keyCode: key("1") },
        splitter: { keyCode: key("2") },
        underground_belt: { keyCode: key("3") },
        miner: { keyCode: key("4") },
        cutter: { keyCode: key("5") },
        rotater: { keyCode: key("6") },
        stacker: { keyCode: key("7") },
        mixer: { keyCode: key("8") },
        painter: { keyCode: key("9") },
        trash: { keyCode: key("0") },
    },

    placement: {
        abortBuildingPlacement: { keyCode: key("Q") },
        rotateWhilePlacing: { keyCode: key("R") },
        cycleBuildingVariants: { keyCode: key("T") },
        cycleBuildings: { keyCode: 9 }, // TAB
    },

    massSelect: {
<<<<<<< HEAD
        massSelectStart: { keyCode: 17 }, // CTRL
        massSelectSelectMultiple: { keyCode: 16 }, // SHIFT
=======
        massSelectStart: { keyCode: 17, builtin: true }, // CTRL
        massSelectSelectMultiple: { keyCode: 16, builtin: true }, // SHIFT
        massSelectCopy: { keyCode: key("C") },
>>>>>>> 98f02c09
        confirmMassDelete: { keyCode: key("X") },
    },

    placementModifiers: {
        placementDisableAutoOrientation: { keyCode: 17 }, // CTRL
        placeMultiple: { keyCode: 16 }, // SHIFT
        placeInverse: { keyCode: 18 }, // ALT
    },
};

// Assign ids
for (const categoryId in KEYMAPPINGS) {
    for (const mappingId in KEYMAPPINGS[categoryId]) {
        KEYMAPPINGS[categoryId][mappingId].id = mappingId;
    }
}

/**
 * Returns a keycode -> string
 * @param {number} code
 * @returns {string}
 */
export function getStringForKeyCode(code) {
    switch (code) {
        case 8:
            return "⌫";
        case 9:
            return T.global.keys.tab;
        case 13:
            return "⏎";
        case 16:
            return "⇪";
        case 17:
            return T.global.keys.control;
        case 18:
            return T.global.keys.alt;
        case 19:
            return "PAUSE";
        case 20:
            return "CAPS";
        case 27:
            return T.global.keys.escape;
        case 32:
            return T.global.keys.space;
        case 33:
            return "PGUP";
        case 34:
            return "PGDOWN";
        case 35:
            return "END";
        case 36:
            return "HOME";
        case 37:
            return "⬅";
        case 38:
            return "⬆";
        case 39:
            return "➡";
        case 40:
            return "⬇";
        case 44:
            return "PRNT";
        case 45:
            return "INS";
        case 46:
            return "DEL";
        case 93:
            return "SEL";
        case 96:
            return "NUM 0";
        case 97:
            return "NUM 1";
        case 98:
            return "NUM 2";
        case 99:
            return "NUM 3";
        case 100:
            return "NUM 4";
        case 101:
            return "NUM 5";
        case 102:
            return "NUM 6";
        case 103:
            return "NUM 7";
        case 104:
            return "NUM 8";
        case 105:
            return "NUM 9";
        case 106:
            return "*";
        case 107:
            return "+";
        case 109:
            return "-";
        case 110:
            return ".";
        case 111:
            return "/";
        case 112:
            return "F1";
        case 113:
            return "F2";
        case 114:
            return "F3";
        case 115:
            return "F4";
        case 116:
            return "F4";
        case 117:
            return "F5";
        case 118:
            return "F6";
        case 119:
            return "F7";
        case 120:
            return "F8";
        case 121:
            return "F9";
        case 122:
            return "F10";
        case 123:
            return "F11";
        case 124:
            return "F12";

        case 144:
            return "NUMLOCK";
        case 145:
            return "SCRLOCK";
        case 182:
            return "COMP";
        case 183:
            return "CALC";
        case 186:
            return ";";
        case 187:
            return "+";
        case 188:
            return ",";
        case 189:
            return "-";
        case 191:
            return "/";
        case 219:
            return "[";
        case 220:
            return "\\";
        case 221:
            return "]";
        case 222:
            return "'";
    }

    // TODO
    return String.fromCharCode(code);
}

export class Keybinding {
    /**
     *
     * @param {Application} app
     * @param {object} param0
     * @param {number} param0.keyCode
     * @param {boolean=} param0.builtin
     * @param {boolean=} param0.repeated
     */
    constructor(app, { keyCode, builtin = false, repeated = false }) {
        assert(keyCode && Number.isInteger(keyCode), "Invalid key code: " + keyCode);
        this.app = app;
        this.keyCode = keyCode;
        this.builtin = builtin;
        this.repeated = repeated;

        this.currentlyDown = false;

        this.signal = new Signal();
        this.toggled = new Signal();
    }

    /**
     * Adds an event listener
     * @param {function() : void} receiver
     * @param {object=} scope
     */
    add(receiver, scope = null) {
        this.signal.add(receiver, scope);
    }

    /**
     * @param {Element} elem
     * @returns {HTMLElement} the created element, or null if the keybindings are not shown
     *  */
    appendLabelToElement(elem) {
        if (IS_MOBILE) {
            return null;
        }
        const spacer = document.createElement("code");
        spacer.classList.add("keybinding");
        spacer.innerHTML = getStringForKeyCode(this.keyCode);
        elem.appendChild(spacer);
        return spacer;
    }

    /**
     * Returns the key code as a nice string
     */
    getKeyCodeString() {
        return getStringForKeyCode(this.keyCode);
    }

    /**
     * Remvoes all signal receivers
     */
    clearSignalReceivers() {
        this.signal.removeAll();
    }
}

export class KeyActionMapper {
    /**
     *
     * @param {GameRoot} root
     * @param {InputReceiver} inputReciever
     */
    constructor(root, inputReciever) {
        this.root = root;
        inputReciever.keydown.add(this.handleKeydown, this);
        inputReciever.keyup.add(this.handleKeyup, this);

        /** @type {Object.<string, Keybinding>} */
        this.keybindings = {};

        const overrides = root.app.settings.getKeybindingOverrides();

        for (const category in KEYMAPPINGS) {
            for (const key in KEYMAPPINGS[category]) {
                let payload = Object.assign({}, KEYMAPPINGS[category][key]);
                if (overrides[key]) {
                    payload.keyCode = overrides[key];
                }

                this.keybindings[key] = new Keybinding(this.root.app, payload);
            }
        }

        inputReciever.pageBlur.add(this.onPageBlur, this);
        inputReciever.destroyed.add(this.cleanup, this);
    }

    /**
     * Returns all keybindings starting with the given id
     * @param {string} pattern
     * @returns {Array<Keybinding>}
     */
    getKeybindingsStartingWith(pattern) {
        let result = [];
        for (const key in this.keybindings) {
            if (key.startsWith(pattern)) {
                result.push(this.keybindings[key]);
            }
        }
        return result;
    }

    /**
     * Forwards the given events to the other mapper (used in tooltips)
     * @param {KeyActionMapper} receiver
     * @param {Array<string>} bindings
     */
    forward(receiver, bindings) {
        for (let i = 0; i < bindings.length; ++i) {
            const key = bindings[i];
            this.keybindings[key].signal.add((...args) => receiver.keybindings[key].signal.dispatch(...args));
        }
    }

    cleanup() {
        for (const key in this.keybindings) {
            this.keybindings[key].signal.removeAll();
        }
    }

    onPageBlur() {
        // Reset all down states
        // Find mapping
        for (const key in this.keybindings) {
            /** @type {Keybinding} */
            const binding = this.keybindings[key];
            binding.currentlyDown = false;
        }
    }

    /**
     * Internal keydown handler
     * @param {object} param0
     * @param {number} param0.keyCode
     * @param {boolean} param0.shift
     * @param {boolean} param0.alt
     */
    handleKeydown({ keyCode, shift, alt }) {
        let stop = false;

        // Find mapping
        for (const key in this.keybindings) {
            /** @type {Keybinding} */
            const binding = this.keybindings[key];
            if (binding.keyCode === keyCode && (!binding.currentlyDown || binding.repeated)) {
                binding.currentlyDown = true;

                /** @type {Signal} */
                const signal = this.keybindings[key].signal;
                if (signal.dispatch() === STOP_PROPAGATION) {
                    return;
                }
            }
        }

        if (stop) {
            return STOP_PROPAGATION;
        }
    }

    /**
     * Internal keyup handler
     * @param {object} param0
     * @param {number} param0.keyCode
     * @param {boolean} param0.shift
     * @param {boolean} param0.alt
     */
    handleKeyup({ keyCode, shift, alt }) {
        for (const key in this.keybindings) {
            /** @type {Keybinding} */
            const binding = this.keybindings[key];
            if (binding.keyCode === keyCode) {
                binding.currentlyDown = false;
            }
        }
    }

    /**
     * Returns a given keybinding
     * @param {{ keyCode: number }} binding
     * @returns {Keybinding}
     */
    getBinding(binding) {
        // @ts-ignore
        const id = binding.id;
        assert(id, "Not a valid keybinding: " + JSON_stringify(binding));
        assert(this.keybindings[id], "Keybinding " + id + " not known!");
        return this.keybindings[id];
    }
}<|MERGE_RESOLUTION|>--- conflicted
+++ resolved
@@ -58,14 +58,9 @@
     },
 
     massSelect: {
-<<<<<<< HEAD
         massSelectStart: { keyCode: 17 }, // CTRL
         massSelectSelectMultiple: { keyCode: 16 }, // SHIFT
-=======
-        massSelectStart: { keyCode: 17, builtin: true }, // CTRL
-        massSelectSelectMultiple: { keyCode: 16, builtin: true }, // SHIFT
         massSelectCopy: { keyCode: key("C") },
->>>>>>> 98f02c09
         confirmMassDelete: { keyCode: key("X") },
     },
 
