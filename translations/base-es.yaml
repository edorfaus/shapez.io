#
#  GAME TRANSLATIONS
#
#  Contributing:
#
#    If you want to contribute, please make a pull request on this respository
#    and I will have a look.
#
#  Placeholders:
#
#    Do *not* replace placeholders! Placeholders have a special syntax like
#    `Hotkey: <key>`. They are encapsulated within angle brackets. The correct
#    translation for this one in German for example would be: `Taste: <key>` (notice
#    how the placeholder stayed '<key>' and was not replaced!)
#
#  Adding a new language:
#
#    If you want to add a new language, ask me in the discord and I will setup
#    the basic structure so the game also detects it.
#

steamPage:
    # This is the short text appearing on the steam page
    shortText: shapez.io es un juego sobre construir fábricas para automatizar la creación y combinación de figuras cada vez más complejas en un mapa infinito.

    # This is the long description for the steam page - It is contained here so you can help to translate it, and I will regulary update the store page.
    # NOTICE:
    # - Do not translate the first line (This is the gif image at the start of the store)
    # - Please keep the markup (Stuff like [b], [list] etc) in the same format
    longText: >-
        [img]{STEAM_APP_IMAGE}/extras/store_page_gif.gif[/img]

        shapez.io es un juego sobre construir fábricas para automatizar la creación y combinación de figuras. Entrega las cada vez más complejas figuras requeridas para progresar y desbloquea mejoras para aumentar la velocidad de tu fábrica.

        Al aumentar la demanda, necesitarás escalar tu fábrica para ajustarte a las necesidades - ¡No te olvides de los recursos, necesitarás expandirte en el [b]mapa infinito[/b]!

        Ya que las figuras pueden ser aburridas, necesitarás mezclar colores para pintar las figuras - Combina recursos de colores rojo, verde y azul para producir diferentes colores y pintar figuras para satisfacer la demanda.

        Este juego cuenta con 18 niveles (¡Que te mantendrán ocupado durante horas!) pero estoy constantemente añadiendo nuevo contenido - ¡Hay mucho planeado!


        [b]Ventajas del juego completo[/b]

        [list]
            [*] Puntos de referencia en el mapa
            [*] Partidas guardadas ilimitadas
            [*] Modo nocturno
            [*] Más opciones
            [*] Permitirme seguir desarrollando shapez.io ❤️
            [*] Más características en el futuro!
        [/list]

        [b]Características planeadas y sugerencias de la comunidad[/b]

        Este juego es de código abierto - Cualquiera puede contribuir! A parte de eso, escucho [b]mucho[/b] a la comunidad! Intento leer todas las sugerencias e intento tener en cuenta todo el feedback posible.
        [list]
            [*] Modo historia en el que los edificios cuesten figuras
            [*] Más niveles y edificios (exclusivos del juego completo)
            [*] Mapas diferentes y tal vez obstáculos en el mapa
            [*] Configuración en la creación del mapa (Editar el número y tamaño de los recursos, la semilla, y más)
            [*] Más tipos de formas
            [*] Mejoras de rendimiento (Aunque el juego ya funciona muy bien!)
            [*] Modo para daltónicos
            [*] Y mucho más!
        [/list]

        Además asegúrate de comprobar el tablero de Trello para ver todo lo planificado! https://trello.com/b/ISQncpJP/shapezio

global:
    loading: Cargando
    error: Error

    # How big numbers are rendered, e.g. "10,000"
    thousandsDivider: "."

    # The suffix for large numbers, e.g. 1.3k, 400.2M, etc.
    suffix:
        thousands: k
        millions: M
        billions: B
        trillions: T

    # Shown for infinitely big numbers
    infinite: inf

    time:
        # Used for formatting past time dates
        oneSecondAgo: hace un segundo
        xSecondsAgo: hace <x> segundos
        oneMinuteAgo: hace un minuto
        xMinutesAgo: hace <x> minutos
        oneHourAgo: hace una hora
        xHoursAgo: hace <x> horas
        oneDayAgo: hace un día
        xDaysAgo: hace <x> días

        # Short formats for times, e.g. '5h 23m'
        secondsShort: <seconds>s
        minutesAndSecondsShort: <minutes>m <seconds>s
        hoursAndMinutesShort: <hours>h <minutes>m

        xMinutes: <x> minutos

    keys:
        tab: TAB
        control: CTRL
        alt: ALT
        escape: ESC
        shift: SHIFT
        space: ESPACIO

demoBanners:
    # This is the "advertisement" shown in the main menu and other various places
    title: Versión de Prueba
    intro: >-
        ¡Obtén el juego completo para conseguir todas las características!

mainMenu:
    play: Jugar
    continue: Continuar
    newGame: Nuevo Juego
    changelog: Historial de cambios
    importSavegame: Importar
    openSourceHint: ¡Este juego es de código abierto!
    discordLink: Servidor de Discord Oficial
    helpTranslate: ¡Ayuda a traducirlo!
    madeBy: Desarrollado por <author-link>

    # This is shown when using firefox and other browsers which are not supported.
    browserWarning: >-
        ¡Lo siento, pero el juego funcionará despacio en tu navegador! Obtén el juego completo o descarga Chrome para la experiencia completa.

    savegameLevel: Nivel <x>
    savegameLevelUnknown: Nivel desconocido

    contests:
        contest_01_03062020:
            title: "Concurso #01"
            desc: ¡Gana <strong>25$</strong> por la base más impresionante!
            longDesc: >-
                ¡Para devolveros algo a vosotros he pensado que molaría hacer consursos semanales!
                <br><br>
                <strong>¡El tema de esta semana:</strong> Construye la base más chula!
                <br><br>
                Este es el trato:<br>
                <ul class="bucketList">
                    <li>Envía una captura de pantalla de tu base a <strong>contest@shapez.io</strong></li>
                    <li>Puntos extra si lo subes a redes sociales!</li>
                    <li>Elegiré 5 capturas de pantalla y las propondré a la comunidad de <strong>discord</strong> para que vote.</li>
                    <li>El ganador obtendrá <strong>25$</strong> (Paypal, tarjeta de regalo de Amazon, lo que prefieras)</li>
                    <li>Deadline: 07.06.2020 12:00 AM CEST</li>
                </ul>
                <br>
                Estoy esperando para ver vuestras increíbles creaciones!

        showInfo: Ver
        contestOver: El concurso ha terminado - Únete al discord para enterarte sobre nuevos concursos!
    subreddit: Reddit

dialogs:
    buttons:
        ok: OK
        delete: Borrar
        cancel: Cancelar
        later: Más Tarde
        restart: Volver A Empezar
        reset: Reiniciar
        getStandalone: Obtener Juego Completo
        deleteGame: Sé Lo Que Hago
        viewUpdate: Ver Actualización
        showUpgrades: Ver Mejoras
        showKeybindings: Ver Atajos De teclado

    importSavegameError:
        title: Error de Importación
        text: >-
            Fallo al importar tu partida guardada:

    importSavegameSuccess:
        title: Partida Guardada Importada
        text: >-
            Tu partida guardada ha sido importada con éxito.

    gameLoadFailure:
        title: Error de Carga
        text: >-
            No se ha podido cargar la partida guardada:

    confirmSavegameDelete:
        title: Confirmar borrado
        text: >-
            ¿Seguro que quieres borrar la partida?

    savegameDeletionError:
        title: Fallo al borrar
        text: >-
            Fallo al borrar la partida guardada:

    restartRequired:
        title: Reinicio requerido
        text: >-
            Tienes que reinciar la partida para aplicar los cambios.

    editKeybinding:
        title: Cambiar atajos de teclado
        desc: Presiona la tecla o botón del ratón que quieras asignar o escape para cancelar.

    resetKeybindingsConfirmation:
        title: Reiniciar atajos de teclado
        desc: Esto devolverá todos los atajos de teclado a los valores por defecto. Por favor, confirma.

    keybindingsResetOk:
        title: Reseteo de los atajos de teclado
        desc: ¡Los atajos de taclado han sito reseteados a los valores por defecto!

    featureRestriction:
        title: Versión de Prueba
        desc: Has intentado acceder a una característica (<feature>) que no está disponible en la demo. ¡Considera obtener el juego completo para la experiencia completa!

    oneSavegameLimit:
        title: partidas guardadas limitadas
        desc: Solo puedes tener una partida guardada a la vez en la versión de prueba. ¡Por favor elimina la ya existente u obtén el juego completo!
    updateSummary:
        title: ¡Nueva actualización!
        desc: >-
            Estos son los cambios desde la última vez que jugaste:

    upgradesIntroduction:
        title: Desbloquear Mejoras
        desc: >-
            Todas las figuras pueden ser usadas para desbloquear mejoras - <strong>¡No destruyas tus fábricas anteriores!</strong>
            La pestaña de mejoras está en la esquina superior derecha de la pantalla.

    massDeleteConfirm:
        title: Confirmar borrado
        desc: >-
            ¡Estás borrando muchos edificios (<count> para ser exactos)! ¿Estás seguro de querer hacer esto?

    massCutConfirm:
        title: Confirmar corte
        desc: >-
            ¡Estás cortando muchos edificios (<count> para ser exactos)! ¿Estas seguro de
            que quieres hacer esto?

    blueprintsNotUnlocked:
        title: No desbloqueado todavía
        desc: >-
            ¡Los planos no han sido desbloqueados todavía! Completa más niveles para desbloquearlos.
    keybindingsIntroduction:
        title: Atajos de teclado útiles
        desc: >-
            El juego tiene muchos atajos de teclado que facilitan la tarea de construir grandes fábricas.
            ¡Aquí hay algunos, pero asegúrate de <strong>comprobar los atajos de teclado</strong>!<br><br>
            <code class='keybinding'>CTRL</code> + Arrastrar: Selecciona un área para copiarla / borrarla.<br>
            <code class='keybinding'>SHIFT</code>: Mánten pulsado para colocar varias veces el mismo edificio.<br>
            <code class='keybinding'>ALT</code>: Invierte la orientación de las cintas transportadoras colocadas.<br>

    createMarker:
        title: Nuevo marcador
        desc: Dale un nombre significativo, tambien puedes agregarle la <strong>clave</strong> de una forma (La cual puedes generar <a href="https://viewer.shapez.io" target="_blank">aquí</a>)

    markerDemoLimit:
        desc: Sólo puedes crear dos marcadores en la versión de prueba. ¡Obtén el juego completo para marcas ilimitadas!

    exportScreenshotWarning:
        title: Exportar captura de pantalla
        desc: >-
            Has pedido una captura de pantalla. Por favor ten en cuenta que
            puede tardar bastante en las bases grandes ¡He incluso crashear tu juego!

ingame:
    # This is shown in the top left corner and displays useful keybindings in
    # every situation
    keybindingsOverlay:
        moveMap: Mover
        selectBuildings: Seleccionar área
        stopPlacement: Parar de colocar
        rotateBuilding: Rotar edificio
        placeMultiple: Colocar varios
        reverseOrientation: Invertir la orientación
        disableAutoOrientation: Desactivar la autoorientación
        toggleHud: Habilitar el HUD
        placeBuilding: Colocar edificio
        createMarker: Crear marca
        delete: Destruir
        pasteLastBlueprint: Pegar último plano
        lockBeltDirection: Activar planificador de cintas transportadoras
        plannerSwitchSide: Invertir giro del planificador
        cutSelection: Cortar
        copySelection: Copiar
        clearSelection: Limpiar Selección
        pipette: Pipette

    # Everything related to placing buildings (I.e. as soon as you selected a building
    # from the toolbar)
    buildingPlacement:
        # Buildings can have different variants which are unlocked at later levels,
        # and this is the hint shown when there are multiple variants available.
        cycleBuildingVariants: Pulsa <key> para rotar por las distintas variantes.

        # Shows the hotkey in the ui, e.g. "Hotkey: Q"
        hotkeyLabel: >-
            Tecla: <key>

        infoTexts:
            speed: Velocidad
            range: Rango
            storage: Almacenamiento
            oneItemPerSecond: 1 elemento / segundo
            itemsPerSecond: <x> elementos / s
            itemsPerSecondDouble: (x2)

            tiles: <x> casillas

    # The notification when completing a level
    levelCompleteNotification:
        # <level> is replaced by the actual level, so this gets 'Level 03' for example.
        levelTitle: Nivel <level>
        completed: Completado
        unlockText: ¡Has desbloqueado <reward>!
        buttonNextLevel: Siguiente Nivel

    # Notifications on the lower right
    notifications:
        newUpgrade: ¡Una nueva mejora está disponible!
        gameSaved: Tu partida ha sido guardada.

    # The "Upgrades" window
    shop:
        title: Mejoras
        buttonUnlock: Mejorar

        # Gets replaced to e.g. "Tier IX"
        tier: Nivel <x>

        # The roman number for each tier
        tierLabels: [I, II, III, IV, V, VI, VII, VIII, IX, X]

        maximumLevel: NIVEL MÁXIMO (Velocidad x<currentMult>)

    # The "Statistics" window
    statistics:
        title: Estadísticas
        dataSources:
            stored:
                title: Almacenado
                description: Muestra la cantidad de figuras guardadas en tu edificio central.
            produced:
                title: Producido
                description: Muestra todas las figuras que tu fábrica entera produce, incluyendo productos intermedios.
            delivered:
                title: Entregados
                description: Muestra las figuras que son entregadas a tu edificio central.
        noShapesProduced: Todavía no se han producido figuras.

        # Displays the shapes per minute, e.g. '523 / m'
        shapesPerMinute: <shapes> / m

    # Settings menu, when you press "ESC"
    settingsMenu:
        playtime: Tiempo de juego

        buildingsPlaced: Edificios
        beltsPlaced: Cintas transportadoras

        buttons:
            continue: Continuar
            settings: Opciones
            menu: Volver al Menú Principal

    # Bottom left tutorial hints
    tutorialHints:
        title: ¿Necesitas ayuda?
        showHint: Mostrar Pista
        hideHint: Cerrar

    # When placing a blueprint
    blueprintPlacer:
        cost: Coste

    # Map markers
    waypoints:
        waypoints: Marcadores
        hub: Edificio Central
        description: Click izquierdo sobre un marcador para ir ahí, click derecho para borrarlo. <br><br> Pulsa <keybinding> para crear un marcador de la vista actual o <strong>click derecho</strong> para crear un marcador en la posición seleccionada.
        creationSuccessNotification: El marcador ha sido creado.

    # Interactive tutorial
    interactiveTutorial:
        title: Tutorial
        hints:
            1_1_extractor: ¡Coloca un <strong>extractor</strong> encima de un <strong>círculo</strong> para extraerlo!
            1_2_conveyor: >-
                ¡Conecta el extractor con una <strong>cinta transportadora</strong> a tu edificio central!<br><br> Pista: <strong>Pulsa y arrastra</strong> la cinta transportadora con el ratón!
            1_3_expand: >-
                ¡Esto <strong>NO</strong> es un "juego de esperar"! Construye más extractores y cintas transportadoras para completar el objetivo más rápido.<br><br> Pista: Mantén pulsado <strong>SHIFT</strong> para colocar varios extractores y usa <strong>R</strong> para rotarlos.

    colors:
        red: Rojo
        green: Verde
        blue: Azul
        yellow: Amarillo
        purple: Morado
        cyan: Cian
        white: Blanco
        uncolored: Sin color
    shapeViewer:
        title: Capas
        empty: Vacio

# All shop upgrades
shopUpgrades:
    belt:
        name: Cintas transportadoras, Distribuidores y Túneles
        description: Velocidad x<currentMult> → x<newMult>
    miner:
        name: Extracción
        description: Velocidad x<currentMult> → x<newMult>
    processors:
        name: Cortar, Rotar y Apilar
        description: Velocidad x<currentMult> → x<newMult>
    painting:
        name: Mezclado y Pintado
        description: Velocidad x<currentMult> → x<newMult>

# Buildings and their name / description
buildings:
    belt:
        default:
            name: &belt Cinta Transportadora
            description: Transporta elementos, mantén pulsado y arrastra para colocar múltiples.

    miner: # Internal name for the Extractor
        default:
            name: &miner Extractor
            description: Colócalo sobre una figura o un color para extraerlo.

        chainable:
            name: Extractor (Encadenado)
            description: Colócalo sobre una figura o un color para extraerlo. Puede ser encadenado.

    underground_belt: # Internal name for the Tunnel
        default:
            name: &underground_belt Túnel
            description: Permite contruir un túnel para transportar los elementos por debajo de edificios y otras cintas transportadoras.

        tier2:
            name: Túnel de nivel II
            description: Permite contruir un túnel para transportar los elementos por debajo de edificios y otras cintas transportadoras.

    splitter: # Internal name for the Balancer
        default:
            name: &splitter Balanceador
            description: Multifuncional - Distribuye equitativamente todas las entradas a todas las salidas.

        compact:
            name: Fusionador (compacto)
            description: Junta dos cintas transportadoras en una.

        compact-inverse:
            name: Fusionador (compacto)
            description: Junta dos cintas transportadoras en una.

    cutter:
        default:
            name: &cutter Cortador
            description: Corta las figuras de arriba a abajo y saca ambas mitades. <strong> ¡Si solo usas una parte, asegúrate de destruir la otra parte o se parará!</strong>
        quad:
            name: Cortador (Cuádruple)
            description: Corta figuras en cuatro partes. <strong> ¡Si solo usas una parte, asegúrate de destruir las otras partes o se parará!</strong>

    rotater:
        default:
            name: &rotater Rotador
            description: Rota la figura en sentido horario, 90 grados.
        ccw:
            name: Rotador (Inverso)
            description: Rota las figuras en sentido antihorario, 90 grados.

    stacker:
        default:
            name: &stacker Apilador
            description: Junta ambos elementos. Si no pueden ser juntados, el elemento de la derecha es colocado encima del elemento de la izquierda.

    mixer:
        default:
            name: &mixer Mezclador de colores
            description: Junta dos colores usando mezcla aditiva.

    painter:
        default:
            name: &painter Pintor
            description: &painter_desc Colorea la figura entera con el color que entra por la izquierda.
        mirrored:
            name: *painter
            description: *painter_desc
        double:
            name: Pintor (Doble)
            description: Colorea las figuras que entran por la izquierda con el color que entra por arriba.
        quad:
            name: Pintor (Cuádruple)
            description: Permite colorear cada cuadrante de una figura con un color distinto.

    trash:
        default:
            name: &trash Basurero
            description: Acepta entradas desde todos los lados y los destruye. Para Siempre.

        storage:
            name: Almacenamiento.
            description: Guarda el exceso de elementos, hasta cierta cantidad. Puede ser usado para controlar el desborde de elementos.

    hub:
        deliver: Envía
        toUnlock: para desbloquear
        levelShortcut: LVL

storyRewards:
    # Those are the rewards gained from completing the store
    reward_cutter_and_trash:
        title: Cortador de Figuras

        desc: Acabas de desbloquear el <strong>cortador</strong> - corta las figuras por la mitad <strong>de arriba abajo</strong> ¡Sin importar su orientación!<br><br>Asegúrate de deshacerte de lo que no vayas a usar o <strong>se parará</strong> - Para ese propósito te he dado una basura que destruye todo lo que le pongas!

    reward_rotater:
        title: Rotador
        desc: ¡El <strong>rotador</strong> ha sido desbloqueado! Rota figuras en sentido horario, 90 grados.

    reward_painter:
        title: Pintor
        desc: >-
            El <strong>pintor</strong> ha sido desbloqueado - ¡Extrae vetas de color (igual que lo haces con las figuras) y combínalas con una figura en el pintor para colorearlas! <br><br>PD: Si tienes alguna forma de daltonismo, ¡hay un <strong>modo para daltonicos</strong> en las configuraciones!

    reward_mixer:
        title: Mezclador de Color
        desc: El <strong>mezclador</strong> ha sido desbloqueado - ¡Combina dos colores usando <strong>mezcla aditiva</strong> con este edificio!

    reward_stacker:
        title: Apilador
        desc: ¡Ahora puedes combinar figuras con el <strong>apilador</strong>! Ambas entradas son combinadas, y si pueden ser colocadas una junto a la otra serán <strong>fusionadas</strong>. ¡Si no, la entrada derecha será <strong>apilada encima</strong> de la entrada izquierda!

    reward_splitter:
        title: Separador/Fusión
        desc: El <strong>balanceador</strong> multiusos ha sido desbloqueado - ¡Puede ser usado para construir fábricas más grandes <strong>separando y uniendo elementos</strong> en varias cintas transportadoras!<br><br>

    reward_tunnel:
        title: Túnel
        desc: El <strong>túnel</strong> ha sido desbloqueado - ¡Ahora puedes transportar elementos por debajo de edificios u otras cintas!

    reward_rotater_ccw:
        title: Rotador Inverso
        desc: Has desbloqueado una variante del <strong>rotador</strong> - ¡Te permite rotar en sentido antihorario! Para construirlo selecciona el rotador y <strong>pulsa 'T' para ciclar por sus variantes</strong>

    reward_miner_chainable:
        title: Extractor en Cadena
        desc: ¡Has desbloqueado el <strong>extractor en cadena</strong>! Puede <strong>enviar los recursos</strong> a otros extractores, así puedes extraer recursos más eficientemente

    reward_underground_belt_tier_2:
        title: Túnel de Nivel II
        desc: Has desbloqueado una nueva variante del <strong>túnel</strong> - ¡Tiene un <strong>mayor rango</strong>, ahora puedes mezclar los distintos tipos de túneles!

    reward_splitter_compact:
        title: Balanceador Compacto
        desc: Has desbloqueado una variante compacta del <strong>balanceador</strong> - ¡Acepta dos entradas y las junta en una salida!

    reward_cutter_quad:
        title: Cortador Cuádruple
        desc: Has desbloqueado una variante del <strong>cortador</strong> - ¡Permite cortar figuras en <strong>cuatro partes</strong> en vez de solo dos!

    reward_painter_double:
        title: Doble Pintor
        desc: Has desbloqueado una variante del <strong>pintor</strong> - ¡Funciona como un pintor regular pero procesa <strong>dos formas a la vez</strong>, consumiendo solo un color en vez de dos!

    reward_painter_quad:
        title: Cuádruple Pintor
        desc: Has desbloqueado una variante del <strong>pintor</strong> - ¡Permite pintar cada parte de una figura individualmente!

    reward_storage:
        title: Almacenamiento Intermedio
        desc: Has desbloqueado una variante de la <strong>basura</strong> - ¡Permite almacenar elementos hasta una cierta capacidad!

    reward_freeplay:
        title: Juego libre
        desc: ¡Lo has conseguido! ¡Has desbloqueado el <strong>Juego Libre</strong>! ¡Esto significa que las figuras son ahora generadas aleatoriamente! (¡No te preocupes, más contenido está planeado para el juego completo!)

    reward_blueprints:
        title: Planos
        desc: ¡Ahora puedes <strong>copiar y pegar</strong> partes de tu fábrica! Selecciona un área (Mantén pulsado CTRL, después arrastra con el ratón), y pulsa 'C' para copiarlo.<br><br>Pegarlo <strong>no es gratis</strong>, necesitas producir <strong>figuras de planos</strong> para poder permitírtelo (Esas que acabas de entregar).

    # Special reward, which is shown when there is no reward actually
    no_reward:
        title: Siguiente Nivel
        desc: >-
            Este nivel no da recompensa, ¡pero el siguiente si! <br><br> PS: Mejor no destruyas la fábrica que tienes - ¡Necesitarás <strong>todas</strong> esas figuras más adelante para <strong>desbloquear mejoras</strong>!

no_reward_freeplay:
    title: Siguiente Nivel
    desc: >-
        ¡Felicidades! ¡Por cierto, hay más contenido planeado para el juego completo!

settings:
    title: Opciones
    categories:
        game: Juego
        app: Aplicación

    versionBadges:
        dev: Desarrollo
        staging: Staging
        prod: Producción
    buildDate: Generado <at-date>

    labels:
        uiScale:
            title: Escala de la Interfaz
            description: >-
                Cambia el tamaño de la interfaz de usuario. La interfaz seguirá escalando dependiendo de la resolución de tu dispositivo, pero esta opción controla la cantidad de la escala.
            scales:
                super_small: Muy pequeño
                small: Pequeño
                regular: Mediano
                large: Grande
                huge: Enorme

        scrollWheelSensitivity:
            title: Sensibilidad del zoom
            description: >-
                Cambia cómo de sensible es el zoom (Tanto la rueda del ratón como el trackpad)
            sensitivity:
                super_slow: Muy Lento
                slow: Lento
                regular: Normal
                fast: Rápido
                super_fast: Muy Rápido

        movementSpeed:
            title: Velocidad de movimiento
            description: Cambia qué tan rápido se mueve la cámara al usar el teclado.
            speeds:
                super_slow: Super lento
                slow: Lento
                regular: Regular
                fast: Rápido
                super_fast: Súper rápido
                extremely_fast: Extremadamente rápido

        language:
            title: Idioma
            description: >-
                Cambia el idioma. Todas las traducciones son contribuciones de los usuarios y pueden estar incompletas!
        fullscreen:
            title: Pantalla Completa
            description: >-
                Es recomendado jugar en pantalla completa para conseguir la mejor experiencia. Solo disponible en el juego completo.
        soundsMuted:
            title: Silenciar Sonidos
            description: >-
                Si está habilitado, silencia todos los efectos de sonido.

        musicMuted:
            title: Silenciar Música
            description: >-
                Si está habilitado, silencia toda la música.

        theme:
            title: Tema del Juego
            description: >-
                Elije el tema del juego (claro/oscuro).

            themes:
                dark: Oscuro
                light: Claro

        refreshRate:
            title: Objetivo de Simulación
            description: >-
                Si tienes un monitor de 144hz, cambia la tasa de refresco. Así el juego se ejecutará correctamente a una mayor tasa de refresco. Esto puede disminuir los FPS si tu ordenador no es lo suficientemente rápido.

        alwaysMultiplace:
            title: Colocación Múltiple
            description: >-
                Si está activado, todos los edificios quedarán seleccionados después de colocarlos hasta que lo canceles. Es equivalente a pulsar SHIFT permanentemente.

        offerHints:
            title: Pistas y Tutorial
            description: >-
                Activa para recibir pistas y tutoriales mientras juegas. También oculta algunos elementos de la interfaz hasta cierto nivel para hacer más fácil la introducción al juego.

        enableTunnelSmartplace:
            title: Túneles Inteligentes
            description: >-
                Si está activado, colocar túneles automáticamente eliminará las cintas transportadoras innecesarias. Esto también permite arrastrar con el ratón y los túneles excedentes serán eliminados.

        vignette:
            title: Viñeta
            description: >-
                Activa el efecto viñeta que oscurece las esquinas de la pantalla y hace el texto más fácil de leer.

        autosaveInterval:
            title: Intervalo de Autoguardado
            description: >-
                Controla cada cuánto tiempo se guarda el juego automáticamente. Aquí también puedes deshabilitarlo por completo.
            intervals:
                one_minute: 1 Minuto
                two_minutes: 2 Minutos
                five_minutes: 5 Minutos
                ten_minutes: 10 Minutos
                twenty_minutes: 20 Minutos
                disabled: Deshabilitado
        compactBuildingInfo:
            title: Información Compacta de Edificios
            description: >-
                Acorta la caja de información mostrando solo sus ratios. Si no, se mostrará una descripción y una imagen.
                
        disableCutDeleteWarnings:
            title: Deshabilitar las advertencias de Cortar/Eliminar
            description: >-
                Deshabilita los diálogos de advertencia que se muestran cuando se cortan/eliminan más de 100 elementos.

        enableColorBlindHelper:
            title: Modo para Daltónicos
            description: Activa varias herramientas que facilitan jugar si tienes alguna forma de daltonismo.
            
        rotationByBuilding:
<<<<<<< HEAD
          title: Rotación por tipo de edificio
          description: >-
            Cada tipo de edificio recuerda la última rotación que le diste individualmente.
            Esto puede ser más cómodo si cambias a menudo entre colocar diferentes tipos de edificios.
=======
            title: Rotación por tipo de edificio
            description: >-
                Cada tipo de edificio recuerda la última rotación que seleccionaste individualmente.
                Esto puede ser mucho más cómodo si cambias a menudo entre colocar diferentes tipos de edificio.
>>>>>>> d75fb184

keybindings:
    title: Atajos de Teclado
    hint: >-
        Pista: Asegúrate de usar CTRL, SHIFT y ALT! Habilitan distintas opciones de colocación.
    resetKeybindings: Reestablecer Atajos de Teclado

    categoryLabels:
        general: Aplicación
        ingame: Juego
        navigation: Navegación
        placement: Colocación
        massSelect: Selección Masiva
        buildings: Atajos de Edificios
        placementModifiers: Modificadores de Colocación

    mappings:
        confirm: Confirmar
        back: Atrás
        mapMoveUp: Mover Arriba
        mapMoveRight: Mover a la Derecha
        mapMoveDown: Move Abajo
        mapMoveLeft: Move a la Izquierda
        centerMap: Centro del Mapa

        mapZoomIn: Acercarse
        mapZoomOut: Alejarse
        createMarker: Crear Marca

        menuOpenShop: Mejoras
        menuOpenStats: Estadísticas

        toggleHud: Activar interfáz
        toggleFPSInfo: Activa FPS e información de depurado
        belt: *belt
        splitter: *splitter
        underground_belt: *underground_belt
        miner: *miner
        cutter: *cutter
        rotater: *rotater
        stacker: *stacker
        mixer: *mixer
        painter: *painter
        trash: *trash

        rotateWhilePlacing: Rotar
        rotateInverseModifier: >-
            Modificador: Rotar inversamente en su lugar
        cycleBuildingVariants: Ciclar variantes
        confirmMassDelete: Confirmar Borrado Masivo
        cycleBuildings: Ciclar Edificios
        lockBeltDirection: Colocar en línea recta

        massSelectStart: Mantén pulsado y arrastra para empezar
        massSelectSelectMultiple: Seleccionar múltiples áreas
        massSelectCopy: Copiar área

        placementDisableAutoOrientation: Desactivar orientación automática
        placeMultiple: Permanecer en modo de construcción
        placeInverse: Invierte automáticamente la orientación de las cintas transportadoras
        pasteLastBlueprint: Pegar último plano
        massSelectCut: Cortar área
        exportScreenshot: Exportar toda la base como imagen
        mapMoveFaster: Mover más rápido
        switchDirectionLockSide: "Planner: Switch side"
        pipette: Pipette

about:
    title: Sobre el Juego
    body: >-
        Este juego es de código abierto y ha sido desarrollado por <a href="https://github.com/tobspr"
        target="_blank">Tobias Springer</a> (Ese soy yo).<br><br>

        Si quieres contribuir revisa <a href="<githublink>"
        target="_blank">shapez.io en github</a>.<br><br>

        Este juego no habría sido posible si no fuera por la gran comunidad de Discord
        sobre mis juegos - ¡Deberías unirte al <a href="<discordlink>"
        target="_blank">servidor de Discord</a>!<br><br>

        La banda sonora ha sido creada por <a href="https://soundcloud.com/pettersumelius"
        target="_blank">Peppsen</a> - Él es genial.<br><br>

        Finalmente muchísimas gracias a mi amigo <a
        href="https://github.com/niklas-dahl" target="_blank">Niklas</a> - Sin nuestras sesiones
        de Factorio este juego nunca existiría.

changelog:
    title: Historial de Cambios

demo:
    features:
        restoringGames: Recuperando partidas guardadas
        importingGames: Importando partidas guardadas
        oneGameLimit: Limitado a una partida guardada
        customizeKeybindings: Personalizando Atajos de Teclado
        exportingBase: Exportando base entera como captura de pantalla

    settingNotAvailable: No disponible en la versión de prueba.<|MERGE_RESOLUTION|>--- conflicted
+++ resolved
@@ -722,17 +722,10 @@
             description: Activa varias herramientas que facilitan jugar si tienes alguna forma de daltonismo.
             
         rotationByBuilding:
-<<<<<<< HEAD
-          title: Rotación por tipo de edificio
-          description: >-
-            Cada tipo de edificio recuerda la última rotación que le diste individualmente.
-            Esto puede ser más cómodo si cambias a menudo entre colocar diferentes tipos de edificios.
-=======
             title: Rotación por tipo de edificio
             description: >-
-                Cada tipo de edificio recuerda la última rotación que seleccionaste individualmente.
-                Esto puede ser mucho más cómodo si cambias a menudo entre colocar diferentes tipos de edificio.
->>>>>>> d75fb184
+                Cada tipo de edificio recuerda la última rotación que le diste individualmente.
+                Esto puede ser más cómodo si cambias a menudo entre colocar diferentes tipos de edificio.
 
 keybindings:
     title: Atajos de Teclado
