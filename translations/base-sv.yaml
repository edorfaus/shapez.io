#
#  GAME TRANSLATIONS
#
#  Contributing:
#
#    If you want to contribute, please make a pull request on this respository
#    and I will have a look.
#
#  Placeholders:
#
#    Do *not* replace placeholders! Placeholders have a special syntax like
#    `Hotkey: <key>`. They are encapsulated within angle brackets. The correct
#    translation for this one in German for example would be: `Taste: <key>` (notice
#    how the placeholder stayed '<key>' and was not replaced!)
#
#  Adding a new language:
#
#    If you want to add a new language, ask me in the discord and I will setup
#    the basic structure so the game also detects it.
#

steamPage:
    # This is the short text appearing on the steam page
    shortText: shapez.io är ett spel som går ut på att automatisera skapandet av former med ökande komplexitet inom den oändligt stora världen.

    # This is the long description for the steam page - It is contained here so you can help to translate it, and I will regulary update the store page.
    # NOTICE:
    # - Do not translate the first line (This is the gif image at the start of the store)
    # - Please keep the markup (Stuff like [b], [list] etc) in the same format
    longText: >-
        [img]{STEAM_APP_IMAGE}/extras/store_page_gif.gif[/img]

        shapez.io är ett spel som går ut på att automatisera skapandet av former. Leverera de efterfrågade, alltmer komplexa formerna för att utvecklas genom spelet och skaffa uppgraderingar för att öka hastigheten i fabriken.

        Eftersom efterfrågan ökar behöver du bygga ut fabriken för att möta behoven - Glöm bara inte bort resurserna, du kommer behöva expadera fabriken över den [b]oändligt stora världen[/b]!

        Eftersom former kan bli tråkiga kommer du behöva blanda färger och måla dina former med dem - Kombinera röd, grön, och blå för att producera olika färger och måla former med dem för att tillfredställa efterfrågan.

        Detta spel innehåller just nu 18 nivåer (Vilket borde hålla dig upptagen i några timmar!) men jag lägger konstant till fler saker - Det finns mycket planerat!


        [b]Fristående Fördelar[/b]

        [list]
            [*] Waypoints
            [*] Oändligt antal sparfiler
            [*] Mörkt tema
            [*] Fler inställningar
            [*] Tillåter mig att vidare utveckla shapez.io ❤️
            [*] Fler funktioner i framtiden!
        [/list]

        [b]Planerade tillägg & Gruppförslag[/b]

        Detta spel är open source - Vem som helst kan hjälpa! Förutom det lyssnar jag [b]ofta[/b] på min community! Jag försöker läsa alla förslag och ta till mig så mycket feedback som möjligt.

        [list]
            [*] Story mode däri byggnader kostar former
            [*] Fler nivåer & och byggnader (exklusivt för den fristående versionen)
            [*] Olika världar, och kanske världshinder
            [*] Konfigurerbar världskapande (Ändra antal och storlek på resursfläckar, seed, med mera)
            [*] Fler sorters former
            [*] Fler prestandaförbättringar (Även om spelet redan spelar ganska väl!)
            [*] Färgblint läge
            [*] Och mycket mer!
        [/list]

        Se till att kolla min trello för en full framtidskarta! https://trello.com/b/ISQncpJP/shapezio

global:
    loading: Laddar
    error: Error

    # How big numbers are rendered, e.g. "10,000"
    thousandsDivider: "."

    # The suffix for large numbers, e.g. 1.3k, 400.2M, etc.
    suffix:
        thousands: k
        millions: M
        billions: B
        trillions: T

    # Shown for infinitely big numbers
    infinite: inf

    time:
        # Used for formatting past time dates
        oneSecondAgo: för en sekund sedan
        xSecondsAgo: för <x> sekunder sedan
        oneMinuteAgo: för en minut sedan
        xMinutesAgo: för <x> minuter sedan
        oneHourAgo: för en timme sedan
        xHoursAgo: för <x> timmar sedan
        oneDayAgo: för en dag sedan
        xDaysAgo: för <x> dagar sedan

        # Short formats for times, e.g. '5h 23m'
        secondsShort: <seconds>s
        minutesAndSecondsShort: <minutes>m <seconds>s
        hoursAndMinutesShort: <hours>t <minutes>s

        xMinutes: <x> minuter

    keys:
        tab: TAB
        control: CTRL
        alt: ALT
        escape: ESC
        shift: SHIFT
        space: MELLANSLAG

demoBanners:
    # This is the "advertisement" shown in the main menu and other various places
    title: Demo Version
    intro: >-
        Skaffa den fristående versionen för att låsa upp alla funktioner!

mainMenu:
    play: Spela
    changelog: Changelog
    importSavegame: Importera
    openSourceHint: Detta spel är open source!
    discordLink: Officiell Discord Server
    helpTranslate: Hjälp till att översätta!

    # This is shown when using firefox and other browsers which are not supported.
    browserWarning: >-
        Förlåt, men det är känt att spelet spelar långsamt på din browser! Skaffa den fristående versionen eller ladda ner chrome för den fulla upplevelsen.

    savegameLevel: Nivå <x>
    savegameLevelUnknown: Okänd Nivå

    contests:
        contest_01_03062020:
            title: "Tävling #01"
            desc: Vinn <strong>$25</strong> för den coolaste fabriken!
            longDesc: >-
                För att ge något åter till dig, tänkte jag att det skulle vara coolt att skapa veckovisa tävlingar!
                <br><br>
                <strong>Denna veckas tema:</strong> Bygg den coolaste fabriken!
                <br><br>
                Så här går det till:<br>
                <ul class="bucketList">
                    <li>Skicka in en skärmdump av din fabrik till <strong>contest@shapez.io</strong></li>
                    <li>Bonuspoäng om du delar den på sociala medier!</li>
                    <li>Jag kommer välja 5 skärmdumpar och framföra dem till<strong>discord</strong>gruppen och låta dem rösta.</li>
                    <li>Vinnaren får <strong>$25</strong> (Paypal, Amazon Gift Card, Vilket du än föredrar)</li>
                    <li>Deadline: 07.06.2020 12:00 AM CEST</li>
                </ul>
                <br>
                Jag ser fram emot att se era grymma skapelser!

        showInfo: Se
        contestOver: Tävlingen är avslutad - Gå med i discordservern för att bli notifierad kring nya tävlingar!
    continue: Fortsätt
    newGame: Nytt spel
    madeBy: Skapad av <author-link>

dialogs:
    buttons:
        ok: OK
        delete: Radera
        cancel: Cancel
        later: Senare
        restart: Starta om
        reset: Återställ
        getStandalone: Skaffa fristående
        deleteGame: Jag vet vad jag måste göra
        viewUpdate: Se uppdateringar
        showUpgrades: Visa uppgraderingar
        showKeybindings: Visa tangentbindingar

    importSavegameError:
        title: Importfel
        text: >-
            Kunde inte importera sparfil:

    importSavegameSuccess:
        title: Sparfil importerad
        text: >-
            Din sparfil har blivit importerad.

    gameLoadFailure:
        title: Spel är brutet
        text: >-
            Kunde inte ladda sparfil:

    confirmSavegameDelete:
        title: Bekräfta radering
        text: >-
            Är du säker på att du vill radera spelet?

    savegameDeletionError:
        title: Kunde inte radera
        text: >-
            Kunde inte radera sparfil:

    restartRequired:
        title: Omstart krävs
        text: >-
            Du behöver starta om spelet för att applicera inställningar.

    editKeybinding:
        title: Ändra tangentbindningar
        desc: Tryck ned tangenten eller musknappen du vill tillsätta, eller escape för att avbryta.

    resetKeybindingsConfirmation:
        title: Återställ tangentbindningar
        desc: Detta kommer att återställa alla tangentbindningar till deras standardtangenter. Var snäll och bekräfta.

    keybindingsResetOk:
        title: Återställning av tangentbindningar
        desc: Tangentbindningar har återställts!

    featureRestriction:
        title: Demoversion
        desc: Du försökte nå en funktion (<feature>) som inte är tillgänglig i demversionen. Överväg att skaffa den fristående versionen för den fulla upplevelsen!

    oneSavegameLimit:
        title: Limiterad mängd sparfiler
        desc: Du kan bara ha en sparfil åt gången i demoversionen. Var snäll och ta bort det existerande eller skaffa den fristående versionen!

    updateSummary:
        title: Ny uppdatering!
        desc: >-
            Här är ändringarna sen du sist spelade:

    upgradesIntroduction:
        title: Lås upp Uppgraderingar
        desc: >-
            Alla former du producerar  kan användas för att låsa upp uppgraderingar - <strong>Förstör inte dina gamla fabriker!</strong>
            Uppgraderingsmenyn kan finnas i det övre högra hörnet på skärmen.

    massDeleteConfirm:
        title: Bekräfta borttagning
        desc: >-
            Du tar nu bort ganska många byggnader (<count> för att vara exakt)! Är du  säker på att du vill göra detta?

    blueprintsNotUnlocked:
        title: Inte än upplåst
        desc: >-
            Ritningar är inte än upplåsta! Klara fler nivåer för att låsa upp dem.

    keybindingsIntroduction:
        title: Användbara tangentbindningar
        desc: >-
            Detta spel använder en stor mängd tangentbindningar so gör det lättare att bygga stora fabriker.
            Här är några men se till att <strong>kolla in tangentbindningarna</strong>!<br><br>
            <code class='keybinding'>CTRL</code> + Dra: Välj en yta att kopiera / radera.<br>
            <code class='keybinding'>SHIFT</code>: Håll ned för att placera flera  av samma byggnad.<br>
            <code class='keybinding'>ALT</code>: Invertera orientationen av placerade rullband.<br>

    createMarker:
        title: Ny Markör
        desc: Ge den ett meningsfullt namn, du kan också inkludera en <strong>kort kod</strong> av en form (Vilket du kan generera här <a href="https://viewer.shapez.io" target="_blank"></a>)

    markerDemoLimit:
        desc: Du kan bara skapa två markörer i demoversionen. Skaffa den fristående versionen för ett oändligt antal!
    massCutConfirm:
        title: Bekräfta Klipp
        desc: >-
            Du klipper en stor mängd byggnader (<count> för att vara exakt)! 
            Är du säker på att du vill göra detta?

    exportScreenshotWarning:
        title: Exportera skärmdump
        desc: >-
            Du efterfrågade att exportera din fabrik som en skärmdump. 
            Var snäll och notera att detta kan ta ett tag för en stor bas och i vissa fall till och med krascha ditt spel

ingame:
    # This is shown in the top left corner and displays useful keybindings in
    # every situation
    keybindingsOverlay:
        moveMap: Flytta
        selectBuildings: Välj yta
        stopPlacement: Avsluta placering
        rotateBuilding: Rotera byggnader
        placeMultiple: Placera flera
        reverseOrientation: Vänd orientation
        disableAutoOrientation: Stäng av automatisk orientation
        toggleHud: Toggle HUD
<<<<<<< HEAD
        placeBuilding: Placera byggnad
        createMarker: Skapa markör
        delete: Förstör
        pasteLastBlueprint: Infoga senaste ritningen
        lockBeltDirection: Sätt på rullbandsplannerare
        plannerSwitchSide: Vänd plannerarsida
=======
        placeBuilding: Place building
        createMarker: Create Marker
        delete: Destroy
        pasteLastBlueprint: Paste last blueprint
        lockBeltDirection: Enable belt planner
        plannerSwitchSide: Flip planner side
        cutSelection: Cut
        copySelection: Copy
        clearSelection: Clear Selection
        pipette: Pipette
>>>>>>> f204189f

    # Everything related to placing buildings (I.e. as soon as you selected a building
    # from the toolbar)
    buildingPlacement:
        # Buildings can have different variants which are unlocked at later levels,
        # and this is the hint shown when there are multiple variants available.
        cycleBuildingVariants: Tryck ned <key> För att cykla igenom varianter.

        # Shows the hotkey in the ui, e.g. "Hotkey: Q"
        hotkeyLabel: >-
            Hotkey: <key>

        infoTexts:
            speed: Hastighet
            range: Räckvidd
            storage: Förvaring
            oneItemPerSecond: 1 obejekt / sekund
            itemsPerSecond: <x> obejekt / s
            itemsPerSecondDouble: (x2)

            tiles: <x> plattor

    # The notification when completing a level
    levelCompleteNotification:
        # <level> is replaced by the actual level, so this gets 'Level 03' for example.
        levelTitle: Nivå <level>
        completed: Avklarad
        unlockText: Upplåst <reward>!
        buttonNextLevel: Nästa Nivå

    # Notifications on the lower right
    notifications:
        newUpgrade: En ny uppgradering är tillgänglig!
        gameSaved: Ditt spel har sparats.

<<<<<<< HEAD
    # Mass select information, this is when you hold CTRL and then drag with your mouse
    # to select multiple buildings
    massSelect:
        infoText: Tryck <keyCut> för att klippa, <keyCopy> för att kopiera, <keyDelete> för att ta bort och <keyCancel> för att avbryta.

=======
>>>>>>> f204189f
    # The "Upgrades" window
    shop:
        title: Upgraderingar
        buttonUnlock: Upgradera

        # Gets replaced to e.g. "Tier IX"
        tier: Tier <x>

        # The roman number for each tier
        tierLabels: [I, II, III, IV, V, VI, VII, VIII, IX, X]

        maximumLevel: MAXNIVÅ (Hastighet x<currentMult>)

    # The "Statistics" window
    statistics:
        title: Statistik
        dataSources:
            stored:
                title: Förvarade
                description: Visar mängd förvarade former i din centrala byggnad.
            produced:
                title: Producerade
                description: Visar alla former din fabrik producerar, detta inkluderar mellanhandsprodukter.
            delivered:
                title: Levererade
                description: Visar former som levereras till din centrala byggnad.
        noShapesProduced: Inga former har hitils producerats.

        # Displays the shapes per minute, e.g. '523 / m'
        shapesPerMinute: <shapes> / m

    # Settings menu, when you press "ESC"
    settingsMenu:
        playtime: Speltid

        buildingsPlaced: Byggnader
        beltsPlaced: Rullband

        buttons:
            continue: Fortsätt
            settings: Inställningar
            menu: Återvänd till meny

    # Bottom left tutorial hints
    tutorialHints:
        title: Behöver hjälp?
        showHint: Visa tips
        hideHint: Stäng

    # When placing a blueprint
    blueprintPlacer:
        cost: Kostnad

    # Map markers
    waypoints:
        waypoints: Markörer
        hub: HUB
        description: Vänsterklicka en markör för att hoppa till den, högerklicka för att ta bort den.<br><br>Tryck <keybinding> för att skapa en markör från nuvarande position, eller <strong>högerklicka</strong> för att skapa en markör vid vald plats.
        creationSuccessNotification: Markör har skapats.

    # Interactive tutorial
    interactiveTutorial:
        title: Tutorial
        hints:
            1_1_extractor: Placera en <strong>extraktor</strong> över en <strong>cirkel</strong> för att extrahera den!
            1_2_conveyor: >-
                Koppla extraktorn med ett<strong>rullband</strong> till din hub!<br><br>Tips: <strong>Clicka och dra</strong> rullbandet med musen!

            1_3_expand: >-
                Detta är <strong>INTE</strong> ett idle-spel! Bygg fler extraktörer för att klara målet snabbare.<br><br>Tips: Håll <strong>SHIFT</strong> för att placera flera extraktörer, och använd <strong>R</strong> för att rotera dem.

# All shop upgrades
shopUpgrades:
    belt:
        name: Rullband, Distributörer & Tunnlar
        description: hastighet x<currentMult> → x<newMult>
    miner:
        name: Extraktion
        description: Hastighet x<currentMult> → x<newMult>
    processors:
        name: Klippning, Rotationg & Stapling
        description: Hastighet x<currentMult> → x<newMult>
    painting:
        name: Blandning & Färgning
        description: hastighet x<currentMult> → x<newMult>

# Buildings and their name / description
buildings:
    belt:
        default:
            name: &belt Rullband
            description: Transporterar obejekt, håll in och dra för att placera flera.

    miner: # Internal name for the Extractor
        default:
            name: &miner Extraktor
            description: Placera över en form eller färg för att extrahera den.

        chainable:
            name: Extraktor (kedja)
            description: Placera över en form eller färg för att extrahera den. Kan kedjas.

    underground_belt: # Internal name for the Tunnel
        default:
            name: &underground_belt Tunnel
            description: Låter dig tunnla under byggnader och rullband.

        tier2:
            name: Tunnel Tier II
            description: Låter dig tunnla resurser under byggnader och rullband.

    splitter: # Internal name for the Balancer
        default:
            name: &splitter balancer
            description: Multifunktionell - Distribuerar alla inputs och outputs jämt.

        compact:
            name: Sammanslagare (kompakt)
            description: Slår ihop två rullband till ett.

        compact-inverse:
            name: Sammanslagare (kompakt)
            description: Slår ihop två rullband till ett.

    cutter:
        default:
            name: &cutter Klippare
            description: Klipper former från topp till botten och outputtar båda halver.<strong>Om du bara använder en halva, se till att förstöra den andra, annars kommer den uppehålla fabrkien!</strong>
        quad:
            name: Klippare (Quad)
            description: Klipper former i fyra delar. <strong>Om du bara använder en del, se till att förstöra de andra, annars kommer de uppehålla fabrkien!</strong>

    rotater:
        default:
            name: &rotater Rotatör
            description: Roterar former 90 grader.
        ccw:
            name: Rotatör (CCW)
            description: Roterar former 90 motsols.

    stacker:
        default:
            name: &stacker Staplare
            description: Staplar båda obejekt. Om de inte kan slås ihop, placeras det högra obejektet över det vänstra.

    mixer:
        default:
            name: &mixer Färgblandare
            description: Blandar två färger genom additiv blandning.

    painter:
        default:
            name: &painter Färgläggare
            description: &painter_desc Färgar hela formen på den vänstra inputten med färgen från den högra.
        double:
            name: Färgläggare (Dubbel)
            description: Färgar formerna på de vänstra inputterna med färgen från den högra.
        quad:
            name: Färgläggare (Quad)
            description: Låter dig färglägga varje hörn av formen med olika färger.
        mirrored:
            name: *painter
            description: *painter_desc

    trash:
        default:
            name: &trash Skräphantering
            description: Tar in inputs från alla sidor och förstår dem. För alltid.

        storage:
            name: Förvaring
            description: Förvarar överskottliga obejekt, till kapacitet. Kan användas somöverflödsport.
    hub:
        deliver: Leverera
        toUnlock: att låsa upp
        levelShortcut: LVL

storyRewards:
    # Those are the rewards gained from completing the store
    reward_cutter_and_trash:
        title: Att klippa former
        desc: Du låste just upp <strong>klipparen</strong> - den klipper former på hälften från <strong>topp till botten</strong> oavsett dess orientation!<br><br> Se till att ta bort allt överskott, annars kommer det att <strong>skapa uppehåll</strong> - Av denna anledning gav jag dig skräphantering, vilket förstör allt du inputtar!

    reward_rotater:
        title: Rotation
        desc: <strong>Rotatorn</strong> har blivit upplåst! Den roterar former 90 grader medsols.

    reward_painter:
        title: Måleri
        desc: >-
            <strong>Färgläggaren</strong> har blivit upplåst - Extrahera färg (precis som du gör med former) och kombinera dem med former för att färglägga dem!<br><br>PS: Om du är färgblind, jag jobbar redan på en lösning!

    reward_mixer:
        title: Färgblandning
        desc: <strong>Färgblandaren</strong> har blivit upplåst - Kombinera två färger genom <strong>additiv färgblandning</strong> med denna byggnad!

    reward_stacker:
        title: Kombinera
        desc: Du kan nu kombinera former med<strong>staplaren</strong>! Båda inputs blir combinerade och om de kan sättas brevid varandra kommer de att <strong>sättas ihop</strong>. Om inte kommer den högra <strong>staplas över</strong> den vänstra!

    reward_splitter:
        title: Delning/Sammanslagning
        desc: Den multifunktiionella <strong>balancer</strong> har blivit upplåst - Den kan användas för att bygga större fabriker genom att <strong>dela eller slå ihop obejekt</strong> till flera rullband!<br><br>

    reward_tunnel:
        title: Tunnel
        desc: <strong>Tunneln</strong> blivit upplåst- Du kan nu transportera saker under rullband och byggnader med den!

    reward_rotater_ccw:
        title: Motsols rotation
        desc: Du har låst upp en variant av <strong>rotatorn</strong> - Den låter dig rotera saker motsols! För att bygga den, välj rotatorn och <strong>tryck ned 'T' för att cykla genom dess varianter</strong>!

    reward_miner_chainable:
        title: Kedjeextraktor
        desc: Du har låst upp <strong>Kedjeextraktorn</strong>! Den kan <strong>föra sina resurser framåt</strong> till andra extraktorerså att du kan mer effektivt extrahera resurser!

    reward_underground_belt_tier_2:
        title: Tunnel Tier II
        desc: Du har låst upp en ny variant av <strong>tunneln</strong> - Den har en <strong>större räckvidd</strong>, och du kan också mix-matcha tunnlarna nu!

    reward_splitter_compact:
        title: Kompakt Balancer
        desc: >-
            Du har låst upp en ny veriant av <strong>balancer</strong> - Den accepterar två input och gör dem till en!

    reward_cutter_quad:
        title: Quad Klippning
        desc: Du har låst upp en ny variant av <strong>klipparen</strong> - Den låter dig klippa former i <strong>fyra delar</strong> istället för bara två!

    reward_painter_double:
        title: Dubbelfärgläggning
        desc: Du har låst upp en ny variant av <strong>Färgläggaren</strong> - Den fungerar som en vanlig färgläggare fast den färglägger <strong>två former åt gången</strong> och använder bara en färg istället för två!

    reward_painter_quad:
        title: Quad Färgläggning
        desc: Du har låst upp en ny variant av <strong>Färgläggaren</strong> - Den tillåter dig att färglägga varje del av formen individuellt!

    reward_storage:
        title: Förvaringsbuffert
        desc: Du har låst upp en ny variant av <strong>skräphantering</strong> - Den tillåter dig att förvara obejekt upp till en viss kapacitet!

    reward_freeplay:
        title: Friläge
        desc: Du gjorde det! Du låste upp <strong>friläge</strong>! Det betyder att former är nu slumpmässigt genererade! (oroa dig inte, mer innehåll är planerat för den fristående versionen!)

    reward_blueprints:
        title: Ritningar
        desc: Du kan nu <strong>kopiera och klistra in</strong> delar av din fabrik! Välj ett område (håll in CTRL, dra sedan med musen), och tryck 'C' för att kopiera det. <br><br>Att klistra in är<strong>inte gratis</strong>, du behöver produvera <strong>ritningsformer</strong> för att ha råd med det! (De du just levererade).

    # Special reward, which is shown when there is no reward actually
    no_reward:
        title: Nästa nivå
        desc: >-
            Denna nivå har ingen belöning, men nästa kommer!<br><br> PS: Se till att inte förstöra din redan existerande fabrik - Du behöver <strong>alla</strong> dom där formerna igen för att <strong>låsa upp uppgraderignar</strong>!

    no_reward_freeplay:
        title: Nästa nivå
        desc: >-
            Grattis! Föresten, mer spelinnehåll är planerat för den fristående versionen!

settings:
    title: Inställningar
    categories:
        game: Spelinställningar
        app: Applikation

    versionBadges:
        dev: Utveckling
        staging: Iscensättning
        prod: Produktion
    buildDate: Skapad <at-date>

    labels:
        uiScale:
            title: Gränssnittsskala
            description: >-
                Ändrar storleken på gränssnittet. gränssnittet kommer fortförande baseras på skrärmupplåsning, men denna inställning kontrollerar mängdskala.
            scales:
                super_small: Superliten
                small: Liten
                regular: Normal
                large: Stor
                huge: Enorm

        scrollWheelSensitivity:
            title: Zoomkänslighet
            description: >-
                Ändrar hur känslig zoomen är (Mushjul eller styrplatta).
            sensitivity:
                super_slow: Superlångsam
                slow: långsam
                regular: Normal
                fast: Snabb
                super_fast: Supersnabb

        language:
            title: Språk
            description: >-
                Ändra språk. Alla språk är användarbidragna och kan vara inkompletta!

        fullscreen:
            title: Fullskärm
            description: >-
                Det är rekomenderat att spela i fullskärm för bästa upplevelse. Endast tillgänglig i den fristående versionen.

        soundsMuted:
            title: Dämpa Ljud
            description: >-
                Om på, stänger av alla ljud.

        musicMuted:
            title: Dämpa Musik
            description: >-
                Om på, stänger av all musik.

        theme:
            title: Spelutseende
            description: >-
                Välj spelutseende (ljust / mörkt).

            themes:
                dark: Mörkt
                light: Ljust

        refreshRate:
            title: Simulationsmål
            description: >-
                Om du har en 144hz skärm, ändra uppdateringshastigheten här så kommer spelet simulera vid en högre uppdateringshastighet. Detta kan dock sänka FPS om din dator är lågsam.

        alwaysMultiplace:
            title: Flerplacering
            description: >-
                Om på, alla byggnader kommer fortsätta vara valda efter placering. Att ha detta på är som att konstant hålla ned SHIFT.

        offerHints:
            title: Tips & Tutorials
            description: >-
                Om tips och tutorials ska synas under spelets gång. Gömmer också vissa delar av UI tills senare i spelet för att göra det lättare att komma in i spelet.

        movementSpeed:
            title: Movement speed
            description: Changes how fast the view moves when using the keyboard.
            speeds:
                super_slow: Super slow
                slow: Slow
                regular: Regular
                fast: Fast
                super_fast: Super Fast
                extremely_fast: Extremely Fast
        enableTunnelSmartplace:
            title: Smart Tunnels
            description: >-
                When enabled, placing tunnels will automatically remove unnecessary belts.
                This also enables to drag tunnels and excess tunnels will get removed.
        vignette:
            title: Vignette
            description: >-
                Enables the vignette which darkens the screen corners and makes text easier
                to read.

        autosaveInterval:
            title: Autosave Interval
            description: >-
                Controls how often the game saves automatically. You can also disable it
                entirely here.
            intervals:
                one_minute: 1 Minute
                two_minutes: 2 Minutes
                five_minutes: 5 Minutes
                ten_minutes: 10 Minutes
                twenty_minutes: 20 Minutes
                disabled: Disabled
        compactBuildingInfo:
            title: Compact Building Infos
            description: >-
                Shortens info boxes for buildings by only showing their ratios. Otherwise a
                description and image is shown.
        disableCutDeleteWarnings:
            title: Disable Cut/Delete Warnings
            description: >-
                Disable the warning dialogs brought up when cutting/deleting more than 100
                entities.

keybindings:
    title: Keybindings
    hint: >-
        Tip: Be sure to make use of CTRL, SHIFT and ALT! They enable different placement options.

    resetKeybindings: Reset Keyinbindings

    categoryLabels:
        general: Application
        ingame: Game
        navigation: Navigating
        placement: Placement
        massSelect: Mass Select
        buildings: Building Shortcuts
        placementModifiers: Placement Modifiers

    mappings:
        confirm: Confirm
        back: Back
        mapMoveUp: Move Up
        mapMoveRight: Move Right
        mapMoveDown: Move Down
        mapMoveLeft: Move Left
        centerMap: Center Map

        mapZoomIn: Zoom in
        mapZoomOut: Zoom out
        createMarker: Create Marker

        menuOpenShop: Upgrades
        menuOpenStats: Statistics

        toggleHud: Toggle HUD
        toggleFPSInfo: Toggle FPS and Debug Info
        belt: *belt
        splitter: *splitter
        underground_belt: *underground_belt
        miner: *miner
        cutter: *cutter
        rotater: *rotater
        stacker: *stacker
        mixer: *mixer
        painter: *painter
        trash: *trash

        rotateWhilePlacing: Rotate
        rotateInverseModifier: >-
            Modifier: Rotate CCW instead
        cycleBuildingVariants: Cycle Variants
        confirmMassDelete: Confirm Mass Delete
        cycleBuildings: Cycle Buildings

        massSelectStart: Hold and drag to start
        massSelectSelectMultiple: Select multiple areas
        massSelectCopy: Copy area

        placementDisableAutoOrientation: Disable automatic orientation
        placeMultiple: Stay in placement mode
        placeInverse: Invert automatic belt orientation
        pasteLastBlueprint: Paste last blueprint
        massSelectCut: Cut area
        exportScreenshot: Export whole Base as Image
        mapMoveFaster: Move Faster
        lockBeltDirection: Enable belt planner
        switchDirectionLockSide: "Planner: Switch side"
<<<<<<< HEAD
=======
        pipette: Pipette
>>>>>>> f204189f

about:
    title: About this Game
    body: >-
        This game is open source and developed by <a href="https://github.com/tobspr"
        target="_blank">Tobias Springer</a> (this is me).<br><br>

        If you want to contribute, check out <a href="<githublink>"
        target="_blank">shapez.io on github</a>.<br><br>

        This game wouldn't have been possible without the great discord community
        around my games - You should really join the <a href="<discordlink>"
        target="_blank">discord server</a>!<br><br>

        The soundtrack was made by <a href="https://soundcloud.com/pettersumelius"
        target="_blank">Peppsen</a> - He's awesome.<br><br>

        Finally, huge thanks to my best friend <a
        href="https://github.com/niklas-dahl" target="_blank">Niklas</a> - Without our
        factorio sessions this game would never have existed.

changelog:
    title: Changelog

demo:
    features:
        restoringGames: Restoring savegames
        importingGames: Importing savegames
        oneGameLimit: Limited to one savegame
        customizeKeybindings: Customizing Keybindings
        exportingBase: Exporting whole Base as Image

    settingNotAvailable: Not available in the demo.<|MERGE_RESOLUTION|>--- conflicted
+++ resolved
@@ -281,25 +281,16 @@
         reverseOrientation: Vänd orientation
         disableAutoOrientation: Stäng av automatisk orientation
         toggleHud: Toggle HUD
-<<<<<<< HEAD
-        placeBuilding: Placera byggnad
-        createMarker: Skapa markör
+        placeBuilding: Placera Byggnad
+        createMarker: Skapa Markör
         delete: Förstör
-        pasteLastBlueprint: Infoga senaste ritningen
+        pasteLastBlueprint: Klistra in ritning
         lockBeltDirection: Sätt på rullbandsplannerare
-        plannerSwitchSide: Vänd plannerarsida
-=======
-        placeBuilding: Place building
-        createMarker: Create Marker
-        delete: Destroy
-        pasteLastBlueprint: Paste last blueprint
-        lockBeltDirection: Enable belt planner
-        plannerSwitchSide: Flip planner side
-        cutSelection: Cut
-        copySelection: Copy
-        clearSelection: Clear Selection
-        pipette: Pipette
->>>>>>> f204189f
+        plannerSwitchSide: Vänd plannerarsidan
+        cutSelection: Klipp
+        copySelection: Kopiera
+        clearSelection: Rensa vald
+        pipette: Pipett
 
     # Everything related to placing buildings (I.e. as soon as you selected a building
     # from the toolbar)
@@ -335,14 +326,6 @@
         newUpgrade: En ny uppgradering är tillgänglig!
         gameSaved: Ditt spel har sparats.
 
-<<<<<<< HEAD
-    # Mass select information, this is when you hold CTRL and then drag with your mouse
-    # to select multiple buildings
-    massSelect:
-        infoText: Tryck <keyCut> för att klippa, <keyCopy> för att kopiera, <keyDelete> för att ta bort och <keyCancel> för att avbryta.
-
-=======
->>>>>>> f204189f
     # The "Upgrades" window
     shop:
         title: Upgraderingar
@@ -683,83 +666,83 @@
                 Om tips och tutorials ska synas under spelets gång. Gömmer också vissa delar av UI tills senare i spelet för att göra det lättare att komma in i spelet.
 
         movementSpeed:
-            title: Movement speed
-            description: Changes how fast the view moves when using the keyboard.
+            title: Rörelsehastighet
+            description: Ändrar hur snabbt kameran förflyttar sig när du använder tangentbordet för att flytta kameran.
             speeds:
-                super_slow: Super slow
-                slow: Slow
-                regular: Regular
-                fast: Fast
-                super_fast: Super Fast
-                extremely_fast: Extremely Fast
+                super_slow: Superlångsamt
+                slow: långsamt
+                regular: Normal
+                fast: snabbt
+                super_fast: Supersnabbt
+                extremely_fast: Extremt snabbt
         enableTunnelSmartplace:
-            title: Smart Tunnels
-            description: >-
-                When enabled, placing tunnels will automatically remove unnecessary belts.
-                This also enables to drag tunnels and excess tunnels will get removed.
+            title: Smarta Tunnlar
+            description: >-
+                När på, att placera ut tunnlar kommer automatiskt ta bort onödiga rullband.
+                Detta låter dig också dra för att sätta ut tunnlar och onödiga tunnlar kommer att tas bort.
         vignette:
-            title: Vignette
-            description: >-
-                Enables the vignette which darkens the screen corners and makes text easier
-                to read.
+            title: Vinjett
+            description: >-
+                Sätter på vinjetten vilket gör skärmen mörkare i hörnen och 
+                gör text lättare att läsa
 
         autosaveInterval:
-            title: Autosave Interval
-            description: >-
-                Controls how often the game saves automatically. You can also disable it
-                entirely here.
+            title: Intervall för automatisk sparning
+            description: >-
+                Kontrollerar hur ofta spelet sparas atomatiskt.
+                Du kan också stäng av det helt.
             intervals:
-                one_minute: 1 Minute
-                two_minutes: 2 Minutes
-                five_minutes: 5 Minutes
-                ten_minutes: 10 Minutes
-                twenty_minutes: 20 Minutes
-                disabled: Disabled
+                one_minute: 1 Minut
+                two_minutes: 2 Minuter
+                five_minutes: 5 Minuter
+                ten_minutes: 10 Minuter
+                twenty_minutes: 20 Minuter
+                disabled: Avstängd
         compactBuildingInfo:
-            title: Compact Building Infos
-            description: >-
-                Shortens info boxes for buildings by only showing their ratios. Otherwise a
-                description and image is shown.
+            title: Kompaktera byggnadsinfo
+            description: >-
+                Kortar ned infotexter för byggnader genom att endast visa dess storlek.
+                Annars visas en beskrivning och bild.
         disableCutDeleteWarnings:
-            title: Disable Cut/Delete Warnings
-            description: >-
-                Disable the warning dialogs brought up when cutting/deleting more than 100
-                entities.
+            title: Stäng av klipp/raderingsvarningar
+            description: >-
+                Stänger av varningsdialogen som kommer upp då fler än 100 saker 
+                ska tas bort
 
 keybindings:
-    title: Keybindings
+    title: Tangentbindningar
     hint: >-
-        Tip: Be sure to make use of CTRL, SHIFT and ALT! They enable different placement options.
-
-    resetKeybindings: Reset Keyinbindings
+        Tips: Se till att använda CTRL, SHIFT, och ALT! De låter dig använda olika placeringslägen.
+
+    resetKeybindings: Återställ Tangentbindningar
 
     categoryLabels:
-        general: Application
-        ingame: Game
-        navigation: Navigating
-        placement: Placement
-        massSelect: Mass Select
-        buildings: Building Shortcuts
-        placementModifiers: Placement Modifiers
+        general: Applikation
+        ingame: Spelinställningar
+        navigation: Navigation
+        placement: Placering
+        massSelect: Massval
+        buildings: Snabbtangenter
+        placementModifiers: Placeringsmodifierare
 
     mappings:
-        confirm: Confirm
-        back: Back
-        mapMoveUp: Move Up
-        mapMoveRight: Move Right
-        mapMoveDown: Move Down
-        mapMoveLeft: Move Left
-        centerMap: Center Map
-
-        mapZoomIn: Zoom in
-        mapZoomOut: Zoom out
-        createMarker: Create Marker
-
-        menuOpenShop: Upgrades
-        menuOpenStats: Statistics
+        confirm: Godkänn
+        back: Tillbaka
+        mapMoveUp: Gå upp
+        mapMoveRight: Gå höger
+        mapMoveDown: Gå nedåt
+        mapMoveLeft: Gå vänster
+        centerMap: Till mitten av världen
+
+        mapZoomIn: Zooma in
+        mapZoomOut: Zooma ut
+        createMarker: Skapa Markör
+
+        menuOpenShop: Uppgraderingar
+        menuOpenStats: Statistik
 
         toggleHud: Toggle HUD
-        toggleFPSInfo: Toggle FPS and Debug Info
+        toggleFPSInfo: Toggle FPS och Debug info
         belt: *belt
         splitter: *splitter
         underground_belt: *underground_belt
@@ -771,60 +754,57 @@
         painter: *painter
         trash: *trash
 
-        rotateWhilePlacing: Rotate
+        rotateWhilePlacing: Rotera
         rotateInverseModifier: >-
-            Modifier: Rotate CCW instead
-        cycleBuildingVariants: Cycle Variants
-        confirmMassDelete: Confirm Mass Delete
-        cycleBuildings: Cycle Buildings
-
-        massSelectStart: Hold and drag to start
-        massSelectSelectMultiple: Select multiple areas
-        massSelectCopy: Copy area
-
-        placementDisableAutoOrientation: Disable automatic orientation
-        placeMultiple: Stay in placement mode
-        placeInverse: Invert automatic belt orientation
-        pasteLastBlueprint: Paste last blueprint
-        massSelectCut: Cut area
-        exportScreenshot: Export whole Base as Image
-        mapMoveFaster: Move Faster
-        lockBeltDirection: Enable belt planner
-        switchDirectionLockSide: "Planner: Switch side"
-<<<<<<< HEAD
-=======
-        pipette: Pipette
->>>>>>> f204189f
+            Modifiering: Rotera motsols istället
+        cycleBuildingVariants: Cykla varianter
+        confirmMassDelete: Godkänn massborttagning
+        cycleBuildings: Cykla byggnader
+
+        massSelectStart: Håll in och dra för att starta
+        massSelectSelectMultiple: Välj flera ytor
+        massSelectCopy: Kopiera yta
+
+        placementDisableAutoOrientation: Stäng av automatisk orientation
+        placeMultiple: Stanna kvar i placeringsläge
+        placeInverse: Invertera automatisk rullbandsorientation
+        pasteLastBlueprint: Klistra in ritning
+        massSelectCut: Klipp yta
+        exportScreenshot: Exportera hela fabriken som bild
+        mapMoveFaster: Flytta dig snabbare
+        lockBeltDirection: Sätt på rullbandsplannerare
+        switchDirectionLockSide: "Plannerare: Byt sida"
+        pipette: Pipett
 
 about:
-    title: About this Game
+    title: Om detta spel
     body: >-
-        This game is open source and developed by <a href="https://github.com/tobspr"
-        target="_blank">Tobias Springer</a> (this is me).<br><br>
-
-        If you want to contribute, check out <a href="<githublink>"
-        target="_blank">shapez.io on github</a>.<br><br>
-
-        This game wouldn't have been possible without the great discord community
-        around my games - You should really join the <a href="<discordlink>"
+        Detta spel är open source och utvecklas av <a href="https://github.com/tobspr"
+        target="_blank">Tobias Springer</a> (Det är jag).<br><br>
+
+        Om du vill hjälpa, kolla in <a href="<githublink>"
+        target="_blank">shapez.io på github</a>.<br><br>
+
+        Spelet hade inte varit möjligt utan den fantastiska discordgemenskapen
+        runt mina spel - Du borde gå med i den <a href="<discordlink>"
         target="_blank">discord server</a>!<br><br>
 
-        The soundtrack was made by <a href="https://soundcloud.com/pettersumelius"
-        target="_blank">Peppsen</a> - He's awesome.<br><br>
-
-        Finally, huge thanks to my best friend <a
-        href="https://github.com/niklas-dahl" target="_blank">Niklas</a> - Without our
-        factorio sessions this game would never have existed.
+        Musiken skapades av <a href="https://soundcloud.com/pettersumelius"
+        target="_blank">Peppsen</a> - Han är grymm!<br><br>
+
+        Och sist men inte minst, tack till min bästa vän <a
+        href="https://github.com/niklas-dahl" target="_blank">Niklas</a> - Utan våra
+        factoriosessioner hade detta spel aldrig funnits.
 
 changelog:
     title: Changelog
 
 demo:
     features:
-        restoringGames: Restoring savegames
-        importingGames: Importing savegames
-        oneGameLimit: Limited to one savegame
-        customizeKeybindings: Customizing Keybindings
-        exportingBase: Exporting whole Base as Image
-
-    settingNotAvailable: Not available in the demo.+        restoringGames: Återställer sparfiler
+        importingGames: Importerar sparfiler
+        oneGameLimit: Limiterad till endast en sparfil
+        customizeKeybindings: Finjustera tangentbindningar
+        exportingBase: Exportera hela fabriken som en bild
+
+    settingNotAvailable: Inte tillgänglig i demoversionen.