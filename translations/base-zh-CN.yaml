#
#  GAME TRANSLATIONS
#
#  Contributing:
#
#    If you want to contribute, please make a pull request on this respository
#    and I will have a look.
#
#  Placeholders:
#
#    Do *not* replace placeholders! Placeholders have a special syntax like
#    `Hotkey: <key>`. They are encapsulated within angle brackets. The correct
#    translation for this one in German for example would be: `Taste: <key>` (notice
#    how the placeholder stayed '<key>' and was not replaced!)
#
#  Adding a new language:
#
#    If you want to add a new language, ask me in the discord and I will setup
#    the basic structure so the game also detects it.
#

# Chinese translation dictionary. TODO: better names for the buildings.
# Standalone：独立版
# Demo：演示版
# Level：关/关卡
# Shape：图形
# tile：格子/格
# Keybind：按键设置
# Menu：主界面
# Center/Hub：基地
# Upgrade：建筑升级/升级
# Efficiency：效率
# Building：建筑
# Variant：建筑变体
# Belt: 传送带
# Balancer：平衡机
# Compact Balancer：小型合流机
# Merger：合并机
# Tunnel：隧道
# Extractor：开采机
# Cutter：切割机
# Rotate：旋转机
# Stacker：堆叠机
# Color Mixer：混色机
# Painter：上色机
# Trash：垃圾桶

steamPage:
    # This is the short text appearing on the steam page
    shortText: shapez.io 是一款在无边际的地图上建造工厂、自动化生产与组合愈加复杂的图形的游戏。
    # shortText: shapez.io is a game about building factories to automate the creation and combination of increasingly complex shapes within an infinite map.

    # This is the long description for the steam page - It is contained here so you can help to translate it, and I will regulary update the store page.
    # NOTICE:
    # - Do not translate the first line (This is the gif image at the start of the store)
    # - Please keep the markup (Stuff like [b], [list] etc) in the same format
    longText: >-
        [img]{STEAM_APP_IMAGE}/extras/store_page_gif.gif[/img]

        shapez.io 是一款在无边际的地图上建造工厂、自动化生产与组合愈加复杂的图形的游戏。提交任务，制造更复杂的流水线，解锁升级来提升您工厂的运作速度。

        你将会需要随着不断上升得需求扩大你的工厂。当然，不要忘记你可以在[b]无尽[/b]的地图上开采资源！

        只对图形进行加工可能会使你感到无聊。我们为你准备了颜色资源——将红、绿、蓝三种颜色混合，生产更多不同的颜色并粉刷在图形上以满足需求。

        这个游戏目前有18个关卡（这应该已经能让你忙碌几个小时了！），并且正在不断地更新中。很多新关卡已经在开发计划当中！


        [b]独立版优势[/b]

        [list]
            [*] 地图标记
            [*] 无限存档
            [*] 深色模式
            [*] 更多设置
            [*] 支持作者继续开发shapez.io❤️
            [*] 在以后还有更多特性！
        [/list]


        [b]开发计划与社区意见[/b]

        本游戏已开源，所有人都能参与游戏内容的开发！除此以外，我[b]非常重视[/b]玩家社区的反馈！我会阅读每一条建议并尽量顾及所有建议。

        [list]
            [*] 要消耗图形来造建筑的的故事模式
            [*] 更多关卡&建筑（单机版独有）
            [*] 更多地图，也许会有障碍物
            [*] 可配置的地图生成（矿脉密度与大小、 随机种子以及其他地图设置）
            [*] 更多图形
            [*] 更多的性能改进（当然，现在游戏已经非常流畅了！）
            [*] 色盲模式
            [*] 以及更多其他的功能！
        [/list]

        记得查看我的Trello计划板！那里有所有的开发计划！https://trello.com/b/ISQncpJP/shapezio

global:
    loading: 加载中
    error: 错误

    # Chinese translation: There is typically no divider used for numbers.
    # How big numbers are rendered, e.g. "10,000"
    thousandsDivider: ""

    # TODO: Chinese translation: suffix changes every 10000 in Chinese numbering system.
    # The suffix for large numbers, e.g. 1.3k, 400.2M, etc.
    suffix:
        thousands: K
        millions: M
        billions: B
        trillions: T

    # Shown for infinitely big numbers
    infinite: 无限

    time:
        # Used for formatting past time dates
        oneSecondAgo: 1秒前
        xSecondsAgo: <x>秒前
        oneMinuteAgo: 1分钟前
        xMinutesAgo: <x>分钟前
        oneHourAgo: 1小时前
        xHoursAgo: <x>小时前
        oneDayAgo: 1天前
        xDaysAgo: <x>天前

        # Short formats for times, e.g. '5h 23m'
        secondsShort: <seconds>秒
        minutesAndSecondsShort: <minutes>分 <seconds>秒
        hoursAndMinutesShort: <hours>小时 <minutes>秒

        xMinutes: <x>分钟

    keys:
        tab: TAB
        control: CTRL
        alt: ALT
        escape: ESC
        shift: SHIFT
        space: 空格

demoBanners:
    # This is the "advertisement" shown in the main menu and other various places
    title: 演示版
    intro: >-
        获取独立版以解锁所有功能！

mainMenu:
    play: 开始游戏
    changelog: 更新日志
    importSavegame: 导入
    openSourceHint: 本游戏已开源！
    discordLink: 官方Discord服务器
    helpTranslate: 帮助我们翻译！

    # This is shown when using firefox and other browsers which are not supported.
    browserWarning: >-
        很抱歉, 本游戏在当前浏览器上可能运行缓慢! 使用chrome或者获取独立版以得到更好的体验。

    savegameLevel: 第<x>关
    savegameLevelUnknown: 未知关卡

    contests:
        contest_01_03062020:
            title: "竞赛 #01"
            desc: 最6的工厂将能赢得<strong>25</strong>美元的奖金！
            longDesc: >-
                To give something back to you, I thought it would be cool to make weekly contests!
                <br><br>
                <strong>This weeks topic:</strong> Build the coolest base!
                <br><br>
                Here's the deal:<br>
                <ul class="bucketList">
                    <li>Submit a screenshot of your base to <strong>contest@shapez.io</strong></li>
                    <li>Bonus points if you share it on social media!</li>
                    <li>I will choose 5 screenshots and propose it to the <strong>discord</strong> community to vote.</li>
                    <li>The winner gets <strong>$25</strong> (Paypal, Amazon Gift Card, whatever you prefer)</li>
                    <li>Deadline: 07.06.2020 12:00 AM CEST</li>
                </ul>
                <br>
                I'm looking forward to seeing your awesome creations!

        showInfo: 详细信息
        contestOver: 本次竞赛已结束。加入官方Discord以收到关于新竞赛的提醒！
        # contestOver: This contest has ended - Join the discord to get noticed about new contests!
    continue: 继续游戏
    newGame: 新游戏
    madeBy: 作者：<author-link>
    subreddit: Reddit

dialogs:
    buttons:
        ok: 确认 # 好 完成
        delete: 删除 # Delete
        cancel: 取消 # Cancel
        later: 以后 # Later
        restart: 重启游戏
        reset: 重置
        getStandalone: 获取独立版
        deleteGame: 我知道我在做什么
        viewUpdate: 查看更新
        showUpgrades: 显示建筑升级
        showKeybindings: 显示按键设置

    importSavegameError:
        title: 导入错误
        text: >-
            未能导入你的存档：

    importSavegameSuccess:
        title: 导入成功
        text: >-
            存档被成功导入

    gameLoadFailure:
        title: 存档损坏
        text: >-
            未能导入你的存档：

    confirmSavegameDelete:
        title: 确认删除
        text: >-
            你确定要删除这个存档吗？

    savegameDeletionError:
        title: 删除错误
        text: >-
            未能删除你的存档

    restartRequired:
        title: 需要重启游戏
        text: >-
            你需要重启游戏以应用变更的设置。

    editKeybinding:
        title: 更改按键设置
        desc: 请按下你想要使用的按键，或者按下ESC键来取消设置。

    resetKeybindingsConfirmation:
        title: 重置所有按键
        desc: 你将要重置所有按键，请确认。

    keybindingsResetOk:
        title: 重置所有按键
        desc: 成功重置所有按键！

    featureRestriction:
        title: 演示版
        desc: 你尝试使用了 <feature> 功能。该功能在演示版中不可用。请考虑购买独立版以获得更好的体验。

    oneSavegameLimit:
        title: 存档数量限制
        desc: 演示版中只能保存一份存档。 请删除旧存档或者获取独立版！

    updateSummary:
        title: 更新啦！
        desc: >-
            以下为自上次游戏以来更新的内容:

    upgradesIntroduction:
        title: 解锁建筑升级
        desc: >-
            <strong>不要销毁你之前建造的工厂！</strong>你生产过的所有图形都会被用来升级建筑。
            升级菜单在屏幕右上角。
        #    All shapes you produce can be used to unlock upgrades - <strong>Don't destroy your old factories!</strong>
        #    The upgrades tab can be found on the top right corner of the screen.

    massDeleteConfirm:
        title: 确认删除
        desc: >-
            你将要删除很多建筑，准确来说有<count>幢！ 你确定要这么做吗？

    blueprintsNotUnlocked:
        title: 未解锁
        desc: >-
            你还没有解锁蓝图功能！完成更多的关卡来解锁蓝图。

    keybindingsIntroduction:
        title: 实用按键
        desc: >-
            这个游戏有很多能帮助搭建工厂的使用按键。
            以下是其中的一些，记得在<strong>按键设置</strong>中查看其他的！<br><br>
            <code class='keybinding'>CTRL</code> + 拖动：选择区域以复制或删除。<br>
            <code class='keybinding'>SHIFT</code>: 按住以放置多个。<br>
            <code class='keybinding'>ALT</code>: 反向放置传送带。<br>

    createMarker:
        title: 创建地图标记
        desc: 给地图标记起一个的名字。你可以在名字中加入一个<strong>短代码</strong>以加入图形。（你可以在<a href="https://viewer.shapez.io" target="_blank">这里</a>生成短代码。）

    markerDemoLimit:
        desc: 在演示版中你只能创建两个地图标记。请获取独立版以创建更多标记。
    massCutConfirm:
        title: 确认剪切
        desc: >-
            你将要剪切很多建筑，准确来说有<count>幢！ 你确定要这么做吗？

    exportScreenshotWarning:
        title: 工厂截图
        desc: >-
            你将要导出你的工厂的截图。如果你的基地很大，截图过程将会很慢，且有可能导致游戏崩溃！

ingame:
    # This is shown in the top left corner and displays useful keybindings in
    # every situation
    keybindingsOverlay:
        moveMap: 移动地图
        selectBuildings: 选择区域
        stopPlacement: 停止放置
        rotateBuilding: 转动建筑
        placeMultiple: 放置多个
        reverseOrientation: 反向放置
        disableAutoOrientation: 关闭自动定向
        toggleHud: 开关HUD
        placeBuilding: 放置建筑
        createMarker: 创建地图标记
        delete: 销毁
        pasteLastBlueprint: 粘贴上一个蓝图
        lockBeltDirection: 启用传送带规划
        plannerSwitchSide: 规划器换边
        cutSelection: 剪切
        copySelection: 复制
        clearSelection: 取消选择
        pipette: 选取器

    # Everything related to placing buildings (I.e. as soon as you selected a building
    # from the toolbar)
    buildingPlacement:
        # Buildings can have different variants which are unlocked at later levels,
        # and this is the hint shown when there are multiple variants available.
        cycleBuildingVariants: 按<key>键以选择建筑变体.

        # Shows the hotkey in the ui, e.g. "Hotkey: Q"
        hotkeyLabel: >-
            快捷键: <key>

        infoTexts:
            speed: 效率
            range: 范围
            storage: 容量
            oneItemPerSecond: 1个/秒
            itemsPerSecond: <x>个/秒
            itemsPerSecondDouble: （2倍）

            tiles: <x>格

    # The notification when completing a level
    levelCompleteNotification:
        # <level> is replaced by the actual level, so this gets 'Level 03' for example.
        levelTitle: 第<level>关
        completed: 完成
        unlockText: 解锁<reward>！
        buttonNextLevel: 下一关

    # Notifications on the lower right
    notifications:
        newUpgrade: 有新更新啦！
        gameSaved: 游戏已保存。

    # The "Upgrades" window
    shop:
        title: 建筑升级
        buttonUnlock: 升级

        # Gets replaced to e.g. "Tier IX"
        tier: <x>级

        # The roman number for each tier
        # Chinese translation： Chinese characters for each tier
        tierLabels: [一, 二, 三, 四, 五, 六, 七, 八, 九, 十]

        maximumLevel: 最高级（<currentMult>倍效率）

    # The "Statistics" window
    statistics:
        title: 统计信息
        dataSources:
            stored:
                title: 已交付
                description: 显示基地中每种图形已交付且未使用的数量。
            produced:
                title: 生产
                description: 显示所有正在被生产的图形数量，包括中间产物。
            delivered:
                title: 送达
                description: 显示图形送达基地并交付的速度。
        noShapesProduced: 你还没有生产任何图形。

        # Displays the shapes per minute, e.g. '523 / m'
        shapesPerMinute: <shapes>个/分钟

    # Settings menu, when you press "ESC"
    settingsMenu:
        playtime: 游戏时间

        buildingsPlaced: 建筑数量
        beltsPlaced: 传送带数量

        buttons:
            continue: 继续
            settings: 设置
            menu: 回到主界面

    # Bottom left tutorial hints
    tutorialHints:
        title: 需要帮助？
        showHint: 显示帮助
        hideHint: 关闭

    # When placing a blueprint
    blueprintPlacer:
        cost: 需要

    # Map markers
    waypoints:
        waypoints: 地图标记
        hub: 基地
        description: 左键跳转到地图标记，右键删除地图标记。<br><br>按<keybinding>在当前地点创建地图标记，或者在选定位置上<strong>右键</strong>创建地图标记.
        creationSuccessNotification: 成功创建地图标记。

    # Interactive tutorial
    interactiveTutorial:
        title: 教程
        hints:
            1_1_extractor: 在<strong>圆形矿脉</strong>上放一个<strong>开采机</strong>来获取圆形！
            1_2_conveyor: >-
                用<strong>传送带</strong>将你的开采机连接到基地上！<br><br>提示：用你的鼠标<strong>按下并拖动</strong>传送带！

            1_3_expand: >-
                这<strong>不是</strong>一个挂机游戏！建造更多的开采机和传送带来更快地完成目标。<br><br>
                提示：按住<strong>SHIFT</strong>键来放置多个开采机，用<strong>R</strong>键旋转它们。

    colors:
        red: 红色
        green: 绿色
        blue: 蓝色
        yellow: 黄色
        purple: 紫色
        cyan: 青色
        white: 白色
        uncolored: 无色
    shapeViewer:
        title: 层 # TODO: find better translation
        empty: 空

# All shop upgrades
shopUpgrades:
    belt:
        name: 传送带、平衡机、隧道
        description: 效率 <currentMult>倍 → <newMult>倍
    miner:
        name: 开采
        description: 效率 <currentMult>倍 → <newMult>倍
    processors:
        name: 切割、旋转、堆叠
        description: 效率 <currentMult>倍 → <newMult>倍
    painting:
        name: 混色、上色
        description: 效率 <currentMult>倍 → <newMult>倍

# Buildings and their name / description
buildings:
    belt:
        default:
            name: &belt 传送带
            description: 运送物品，按住并拖动来放置多个传送带。

    miner: # Internal name for the Extractor
        default:
            name: &miner 开采机
            description: 在图形或者颜色上放置来开采他们。

        chainable:
            name: 链式开采机
            description: 在图形或者颜色上放置来开采他们。可以被链接在一起。

    underground_belt: # Internal name for the Tunnel
        default:
            name: &underground_belt 隧道
            description: 可以从其他传送带或建筑底下方运送物品。

        tier2:
            name: 二级隧道
            description: 可以从其他传送带或建筑底下方运送物品。

    splitter: # Internal name for the Balancer
        default:
            name: &splitter 平衡机
            description: 多功能——将所有输入平均分配到所有输出。

        compact:
            name: 小型合流机
            description: 把两个输入合并到一个输出上。

        compact-inverse:
            name: 小型合流机
            description: 把两个输入合并到一个输出上。

    cutter:
        default:
            name: &cutter 切割机
            description: 将图形从上到下切开并输出。 <strong>如果你只需要其中一半，记得把另一半销毁掉，否则切割机会停止工作！</strong>
        quad:
            name: 切割机（四向）
            description: 将输入的图形切成四块。 <strong>如果你只需要其中一块，记得把其他的销毁掉，否则切割机会停止工作！</strong>

    rotater:
        default:
            name: &rotater 旋转机
            description: 将图形顺时针旋转90度。
        ccw:
            name: 旋转机（逆时针）
            description: 将图形逆时针旋转90度。

    stacker:
        default:
            name: &stacker 堆叠机
            description: 将输入的图形拼贴在一起。如果不能被直接拼贴，右边的图形会被堆叠在左边的图形上面.

    mixer:
        default:
            name: &mixer 混色机
            description: 将两个颜色混合在一起。（加法混合）

    painter:
        default:
            name: &painter 上色机
            description: &painter_desc 将整个图形涂上输入的颜色。
        double:
            name: 上色机（双倍）
            description: 同时为两个输入的图形上色，每次上色只消耗一份颜色。
        quad:
            name: 上色机（四向）
            description: 为图形的四个角涂上不同的颜色。
        mirrored:
            name: *painter
            description: *painter_desc

    trash:
        default:
            name: &trash 垃圾桶
            description: 从所有四个方向上输入物品并销毁它们。永远。

        storage:
            name: 仓库
            description: 储存多余的物品，有一定储存上限。可以被用来作为溢流门。
    hub:
        deliver: 交付
        toUnlock: 来解锁
        levelShortcut: LVL

storyRewards:
    # Those are the rewards gained from completing the store
    reward_cutter_and_trash:
        title: 切割图形
        desc: 恭喜！你解锁了<strong>切割机</strong>。切割机会把图形<strong>从上到下</strong>切成两半。注意切割的方向和切割机的朝向无关。<br><br>记得把不需要的部分处理掉，否则这个这个建筑会停止工作。为此我给你准备了<strong>垃圾桶</strong>，它会把所有放进去的物品销毁掉。

    reward_rotater:
        title: 顺时针旋转
        desc: 恭喜！你解锁了<strong>旋转机</strong>。它会顺时针旋转输入的图形90度。

    reward_painter:
        title: 上色
        desc: >-
<<<<<<< HEAD
            The <strong>painter</strong> has been unlocked - Extract some color veins (just as you do with shapes) and combine it with a shape in the painter to color them!<br><br>PS: If you are colorblind, there is a <strong>color blind mode</strong> in the settings!
=======
            恭喜！你解锁了<strong>上色机</strong>。和图形一样，从颜色矿脉中开采颜色，然后将在上色机中将颜色涂在图形上。<br><br>PS：我们正在开发色盲模式！
>>>>>>> 80fa9797

    reward_mixer:
        title: 混合颜色
        desc: 恭喜！你解锁了<strong>混合机</strong>。在这个建筑中将两个颜色混合在一起（加法混合）。

    reward_stacker:
        title: 堆叠
        desc: 恭喜！你解锁了<strong>堆叠机</strong>。堆叠机会尝试把两个输入的图形<strong>拼贴</strong>在一起。如果有重叠的部分，右边的输入会被<strong>堆叠</strong>在左边的输入上方！

    reward_splitter:
        title: 分离与合并
        desc: 恭喜！你解锁了<strong>平衡机</strong>。在大型工厂中，平衡机负责<strong>合并或分离</strong>多个传送带上的物品。<br><br>

    reward_tunnel:
        title: 隧道
        desc: 恭喜！你解锁了<strong>隧道</strong>。你现在可以从其他传送带或建筑底下运送物品了！

    reward_rotater_ccw:
        title: 逆时针旋转
        desc: 恭喜！你解锁了<strong>旋转机</strong>的<strong>逆时针</strong>变体。这个变体可以逆时针旋转图形。选择旋转机然后按“T”键来选取这个变体。

    reward_miner_chainable:
        title: 链式开采机
        desc: 恭喜！你解锁了<strong>开采机</strong>的<strong>链式</strong>变体。它可以将开采出来的资源<strong>传递</strong>给其他的开采机，使得资源提取更加高效！

    reward_underground_belt_tier_2:
        title: 二级隧道
        desc: 恭喜！你解锁了<strong>二级隧道</strong>。这是隧道的一个变体。二级隧道有<strong>更长的传输距离</strong>。你还可以混用不同的隧道变体！

    reward_splitter_compact:
        title: 小型合流机
        desc: >-
            恭喜！你解锁了<strong>平衡机</strong>的<strong>小型合流机</strong>变体。它可以把两个输入合并到一个输出上。

    reward_cutter_quad:
        title: 四向切割机
        desc: 恭喜！你解锁了<strong>切割机</strong>的<strong>四向</strong>变体。它可以将输入的图形切成四块而不只是左右两块！

    reward_painter_double:
        title: 双倍上色机
        desc: 恭喜！你解锁了<strong>上色机</strong>的<strong>双倍</strong>变体。它可以同时为两个图形上色，每次只消耗一份颜色！

    reward_painter_quad:
        title: 四向上色机
        desc: 恭喜！你解锁了<strong>上色机</strong>四向变体。它可以在一个图形的四个角上涂不同的颜色！

    reward_storage:
        title: 仓库
        desc: 恭喜！你解锁了<strong>垃圾桶</strong>的<strong>仓库</strong>变体。它可以暂时储存一些材料，有容量上限。
 
    reward_freeplay:
        title: 自由模式
        desc: 恭喜你！你解锁了<strong>自由模式</strong>。现在图形将会是随机生成的！（不用担心，我计划在独立版本中加入更多内容！）

    reward_blueprints:
        title: 蓝图
        desc: 你现在可以<strong>复制粘贴</strong>你的工厂的一部分了！按住CTRL键并拖动鼠标来选择一块区域，然后按C键复制。<br><br>粘贴并<strong>不是免费的</strong>，你需要使用<strong>蓝图图形</strong>来粘贴你的蓝图。蓝图图形是你刚刚交付的图形。

    # Special reward, which is shown when there is no reward actually
    no_reward:
        title: 下一关
        desc: >-
            这一关没有奖励，但是下一关有！<br><br> PS: 你生产过的<strong>所有</strong>图形都会被用来<strong>升级建筑</strong>。

    no_reward_freeplay:
        title: 下一关
        desc: >-
            恭喜你！另外，我们已经计划在独立版中加入更多内容！

settings:
    title: 设置
    categories:
        game: 游戏内容
        app: 应用

    versionBadges:
        dev: 开发版本 # Development
        staging: 预览版本 # Staging
        prod: 正式版本 # Production
    buildDate: 于<at-date>编译

    labels:
        uiScale:
            title: 用户界面大小
            description: >-
                改变用户界面大小。用户界面会随着设备分辨率缩放，这个设置决定缩放比例。
            scales:
                super_small: 最小
                small: 较小
                regular: 正常
                large: 较大
                huge: 最大

        scrollWheelSensitivity:
            title: 缩放灵敏度
            description: >-
                改变缩放灵敏度（鼠标滚轮或者触控板）。
            sensitivity:
                super_slow: 最低
                slow: 较低
                regular: 正常
                fast: 较高
                super_fast: 最高

        language:
            title: 语言
            description: >-
                改变语言。所有的翻译皆由玩家提供，且有可能正在施工中！

        fullscreen:
            title: 全屏
            description: >-
                全屏以获得更好的游戏体验。仅在独立版中可用。

        soundsMuted:
            title: 关闭音效
            description: >-
                关闭所有音效。

        musicMuted:
            title: 关闭音乐
            description: >-
                关闭所有音乐。

        theme:
            title: 界面主题
            description: >-
                选择界面主题（深色或浅色）。

            themes:
                dark: 深色
                light: 浅色

        refreshRate:
            title: 模拟频率、刷新频率
            description: >-
                如果你的显示器是144hz的，请在这里更改刷新频率，这样游戏可以正确地根据你的屏幕进行模拟。但是如果你的电脑性能不佳，提高刷新频率可能降低帧数。
            # description: >-
            #     If you have a 144hz monitor, change the refresh rate here so the game will properly simulate at higher refresh rates. This might actually decrease the FPS if your computer is too slow.

        alwaysMultiplace:
            title: 多重放置
            description: >-
                开启这个选项之后放下建筑将不会取消建筑选择。等同于一直按下SHIFT键。
            # description: >-
            #     If enabled, all buildings will stay selected after placement until you cancel it. This is equivalent to holding SHIFT permanently.

        offerHints:
            title: 提示与教程
            description: >-
                是否显示提示、教程以及一些其他的帮助理解游戏的UI元素。
            # description: >-
            #     Whether to offer hints and tutorials while playing. Also hides certain UI elements onto a given level to make it easier to get into the game.

        movementSpeed:
            title: 移动速度
            description: 改变摄像头移动速度
            speeds:
                super_slow: 最慢
                slow: 较慢
                regular: 正常
                fast: 较快
                super_fast: 非常快
                extremely_fast: 最快

        enableTunnelSmartplace:
            title: 智能隧道放置
            description: >-
                启用后，放置隧道时会将多余的传送带移除。
                此外，拖动隧道可以快速铺设隧道，以及移除不必要的隧道。
        vignette:
            title: 晕映
            description: >-
                启用晕映，将屏幕角落里的颜色变深，更容易阅读文本。

        autosaveInterval:
            title: 自动保存间隔
            description: >-
                在这里控制你的游戏多长时间保存一次，或者完全关闭这个功能。
            intervals:
                one_minute: 1分钟
                two_minutes: 2分钟
                five_minutes: 5分钟
                ten_minutes: 10分钟
                twenty_minutes: 20分钟
                disabled: 关闭
        compactBuildingInfo:
            title: 精简建筑信息
            description: >-
                缩小建筑信息展示框。如果打开，放置建筑时建筑将不再显示建筑说明和图片，只显示建筑速度或其他数据。
        disableCutDeleteWarnings:
            title: 关闭剪切/删除警告
            description: >-
                如果打开，将不再在剪切或者删除100+建筑时显示警告信息。

        enableColorBlindHelper:
            title: 色盲模式
            description: 提供一些分辨颜色的工具。目前当鼠标移至颜色资源上方时，屏幕上方会显示颜色名称。

keybindings:
    title: 按键设置
    hint: >-
        提示：使用CTRL、SHIFT、ALT! 这些建在放置建筑时有不同的效果。
    # hint: >-
    #     Tip: Be sure to make use of CTRL, SHIFT and ALT! They enable different placement options.

    resetKeybindings: 重置按键设置

    categoryLabels:
        general: 通用
        ingame: 游戏
        navigation: 视角
        placement: 放置
        massSelect: 批量选择
        buildings: 建筑快捷键
        placementModifiers: 放置建筑修饰键

    mappings:
        confirm: 确认
        back: 返回
        mapMoveUp: 上
        mapMoveRight: 右
        mapMoveDown: 下
        mapMoveLeft: 左
        centerMap: 回到基地
        # confirm: Confirm
        # back: Back
        # mapMoveUp: Move Up
        # mapMoveRight: Move Right
        # mapMoveDown: Move Down
        # mapMoveLeft: Move Left
        # centerMap: Center Map

        mapZoomIn: 放大
        mapZoomOut: 缩小
        createMarker: 创建地图标记

        menuOpenShop: 升级菜单
        menuOpenStats: 统计菜单

        toggleHud: 开关HUD
        toggleFPSInfo: 开关帧数与调试信息
        belt: *belt
        splitter: *splitter
        underground_belt: *underground_belt
        miner: *miner
        cutter: *cutter
        rotater: *rotater
        stacker: *stacker
        mixer: *mixer
        painter: *painter
        trash: *trash

        rotateWhilePlacing: 顺时针旋转
        rotateInverseModifier: >-
            修饰键: 改为逆时针旋转
        cycleBuildingVariants: 选择建筑变体
        confirmMassDelete: 确认批量删除
        cycleBuildings: 选择建筑
        massSelectStart: 开始批量选择
        massSelectSelectMultiple: 选择多个区域
        massSelectCopy: 复制

        placementDisableAutoOrientation: 取消自动定向
        placeMultiple: 继续放置
        placeInverse: 反向放置传送带
        pasteLastBlueprint: 粘贴上一张蓝图
        massSelectCut: 剪切
        exportScreenshot: 导出截图
        mapMoveFaster: 快速移动

        lockBeltDirection: 启用传送带规划
        switchDirectionLockSide: "规划器：换边"
        pipette: 选取器

about:
    title: 关于游戏
    # title: About this Game
    body: >-
        本游戏由<a href="https://github.com/tobspr"
        target="_blank">Tobias Springer</a>（我）开发，并且已经开源。<br><br>

        如果你想参与开发，请查看<a href="<githublink>"
        target="_blank">shapez.io on github</a>。<br><br>

        这个游戏的开发少不了热情的Discord社区。请加入我们的<a href="<discordlink>"
        target="_blank">Discord 服务器</a>！<br><br>

        本游戏的音乐由<a href="https://soundcloud.com/pettersumelius"
        target="_blank">Peppsen</a>制作——他是个很棒的伙伴。<br><br>

        最后，我想感谢我最好的朋友<a
        href="https://github.com/niklas-dahl" target="_blank">Niklas</a>——如果没有与他的异星工厂（factorio）的游戏体验，shapez.io将不会存在。

changelog:
    title: 版本日志

demo:
    features:
        restoringGames: 恢复存档 #中？
        importingGames: 倒入存档 #中？
        oneGameLimit: 最多一个存档
        customizeKeybindings: 按键设置
        # customizeKeybindings: Customizing Keybindings
        exportingBase: 导出工厂截图
    settingNotAvailable: 在演示版中不可用。<|MERGE_RESOLUTION|>--- conflicted
+++ resolved
@@ -563,11 +563,7 @@
     reward_painter:
         title: 上色
         desc: >-
-<<<<<<< HEAD
             The <strong>painter</strong> has been unlocked - Extract some color veins (just as you do with shapes) and combine it with a shape in the painter to color them!<br><br>PS: If you are colorblind, there is a <strong>color blind mode</strong> in the settings!
-=======
-            恭喜！你解锁了<strong>上色机</strong>。和图形一样，从颜色矿脉中开采颜色，然后将在上色机中将颜色涂在图形上。<br><br>PS：我们正在开发色盲模式！
->>>>>>> 80fa9797
 
     reward_mixer:
         title: 混合颜色
@@ -617,7 +613,7 @@
     reward_storage:
         title: 仓库
         desc: 恭喜！你解锁了<strong>垃圾桶</strong>的<strong>仓库</strong>变体。它可以暂时储存一些材料，有容量上限。
- 
+
     reward_freeplay:
         title: 自由模式
         desc: 恭喜你！你解锁了<strong>自由模式</strong>。现在图形将会是随机生成的！（不用担心，我计划在独立版本中加入更多内容！）
